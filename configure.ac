# configure.in -- Process this file with autoconf to produce configure
AC_PREREQ([2.64])

AC_INIT([Peloton], [0.0.2], [peloton-dev@cs.cmu.edu])
AC_CONFIG_HEADERS([config.h:config-h.in])
AC_CONFIG_AUX_DIR([config])
AC_CONFIG_MACRO_DIR([m4])

AM_INIT_AUTOMAKE([1.0 foreign subdir-objects])

# Silent make by default
AM_SILENT_RULES([yes])

# Enable static library
#AC_PROG_LIBTOOL
# Disable static library
LT_INIT([disable-static])

# Check for pthreads 
ACX_PTHREAD([], [AC_MSG_ERROR([Please install pthread library : libpthread-stubs0-dev])])

# Do not allow AC_PROG_CXX set a default CXXFLAGS
: ${CXXFLAGS=""}

AC_LANG([C++])
AC_PROG_CXX([g++])

AC_PROG_YACC
AC_PROG_LEX
AM_PATH_PYTHON

######################################################################
# LIBRARIES : DL, RT, and M
######################################################################

AC_CHECK_LIB([m], [cos], ,
             AC_MSG_ERROR([Please install libm library], 1))

AC_CHECK_LIB([dl], [dlsym], ,
             AC_MSG_ERROR([Please install libdl library], 1))

AC_CHECK_LIB([rt], [clock_gettime], ,
             AC_MSG_ERROR([Please install librt library], 1))

######################################################################
# OS X Support
######################################################################

AM_CONDITIONAL(BUILD_OS_IS_DARWIN, [[[[ "$build_os" == darwin* ]]]])

######################################################################
# DOXYGEN SUPPORT
######################################################################

DX_HTML_FEATURE(ON)
DX_DOT_FEATURE(OFF)
DX_PDF_FEATURE(OFF)
DX_PS_FEATURE(OFF)
DX_INIT_DOXYGEN([$PACKAGE_NAME],[doc/doxygen.cfg],[doc])

######################################################################
# GCC COLOR
######################################################################

AX_CHECK_COMPILE_FLAG([-fdiagnostics-color=auto], [CXXFLAGS="$CXXFLAGS -fdiagnostics-color=auto"])

######################################################################
# VALGRIND + GCOV
######################################################################

AX_VALGRIND_CHECK
AX_CODE_COVERAGE


######################################################################
# PARALLEL MAKE
######################################################################

NPROCS=1
if [[ "$build_os" == "linux-gnu" ]]
then
    NPROCS=$(grep -c ^processor /proc/cpuinfo)
elif [[ "$build_os" == "darwin" ]]
then
    NPROCS=$(sysctl -n hw.physicalcpu)
fi

#NPROCS=`expr $NPROCS / 2`
MAKEFLAGS="-j$NPROCS"

######################################################################
# PACKAGES
######################################################################

# Check for readline support
AX_LIB_READLINE

# Check for zlib
AX_CHECK_ZLIB([], AC_MSG_ERROR([Please install zlib library : zlib1g-dev]))

# Check for OpenSSL
AX_CHECK_SSL([], AC_MSG_ERROR([Please install ssl library : libssl-dev]))

# Check for Boost libraries
#AX_BOOST_BASE([1.42])
#AX_BOOST_ASIO
#AX_BOOST_FILESYSTEM
#AX_BOOST_SERIALIZATION
#AX_BOOST_SYSTEM
#AX_BOOST_THREAD

#[test -z "$CONFIG_HEADERS" || echo timestamp > stamp-h.in])

AC_CONFIG_FILES([Makefile
                 src/Makefile
                 tests/Makefile
                 tools/Makefile
                 ])

AC_CONFIG_LINKS([tests/valgrind.supp:third_party/valgrind/valgrind.supp])

# Check for protobuf
PKG_CHECK_MODULES(PROTOBUF, protobuf >= 2.4.0)
AC_SUBST(PROTOBUF_LIBS)
AC_SUBST(PROTOBUF_CFLAGS)
AC_SUBST(PROTOBUF_VERSION)

AC_CHECK_PROG([PROTOC], [protoc], [protoc])
AS_IF([test "x${PROTOC}" == "x"],
          [AC_MSG_ERROR([ProtoBuf compiler "protoc" not found.])])

######################################################################
# Debug Compliation Support
######################################################################
AC_MSG_CHECKING([whether to build with debug information])
AC_ARG_ENABLE([debug],
              [AS_HELP_STRING([--enable-debug],
                              [enable debug data generation (def=no)])],
                              [debugit="$enableval"],
                              [debugit=no])
AC_MSG_RESULT([$debugit])

if test x"$debugit" = x"yes"; then
    AC_DEFINE([DEBUG],[],[Debug Mode])
    DEBUG_CXXFLAGS="-O0 -g -ggdb -Wall -Wextra -Werror"
    DEBUG_CPPFLAGS=""
else
    AC_DEFINE([NDEBUG],[],[No-debug Mode])
    DEBUG_CXXFLAGS="-O2 -Wall -Wextra -Werror"
    DEBUG_CPPFLAGS="-DNDEBUG"
fi

AC_SUBST([DEBUG_CXXFLAGS])
AC_SUBST([DEBUG_CPPFLAGS])

#####################################################################
<<<<<<< HEAD
# Check for NVML Library
#####################################################################

# ensure the library to check for is covered by the LIBS variable
OLD_LIBS=$LIBS
LIBS="$LIBS -lpmem -ljemalloc"

# try to link the function 'pmem_is_pmem' out of library pmem
AC_MSG_CHECKING([whether the nvml library can be linked])
AC_LINK_IFELSE(
    [AC_LANG_PROGRAM([[#include <libpmem.h>]],
        [[pmem_map(0);]])],
    [AC_MSG_RESULT([yes])
        CXXFLAGS="$CXXFLAGS -DNVML";],
    [AC_MSG_RESULT([no])
        LIBS=$OLD_LIBS; dnl reset to old value since PMEM was not found])

#####################################################################
=======
>>>>>>> d9fc9348
# Copying over Postgres files
#####################################################################

AC_CONFIG_LINKS([src/scan.cpp:src/postgres/backend/parser/scan.cpp])
AC_CONFIG_LINKS([src/postgres/backend/parser/gram.cpp:src/postgres/backend/parser/gram.cpp])
AC_CONFIG_LINKS([src/guc-file.cpp:src/postgres/backend/utils/misc/guc-file.cpp])
AC_CONFIG_LINKS([src/postgres/backend/bootstrap/bootparse.cpp:src/postgres/backend/bootstrap/bootparse.cpp])
AC_CONFIG_LINKS([src/postgres/backend/bootstrap/bootparse.y:src/postgres/backend/bootstrap/bootparse.y])
AC_CONFIG_LINKS([src/postgres/backend/bootstrap/bootscanner.cpp:src/postgres/backend/bootstrap/bootscanner.cpp])
AC_CONFIG_LINKS([src/postgres/backend/bootstrap/bootscanner.l:src/postgres/backend/bootstrap/bootscanner.l])
AC_CONFIG_LINKS([src/postgres/backend/replication/repl_gram.cpp:src/postgres/backend/replication/repl_gram.cpp])
AC_CONFIG_LINKS([src/postgres/backend/replication/repl_gram.y:src/postgres/backend/replication/repl_gram.y])
AC_CONFIG_LINKS([src/postgres/backend/replication/repl_scanner.cpp:src/postgres/backend/replication/repl_scanner.cpp])
AC_CONFIG_LINKS([src/postgres/backend/replication/repl_scanner.l:src/postgres/backend/replication/repl_scanner.l])
AC_CONFIG_LINKS([src/postgres/backend/replication/fmgrtab.cpp:src/postgres/backend/utils/fmgrtab.cpp])
AC_CONFIG_LINKS([src/postgres/backend/utils/sort/qsort_tuple.cpp:src/postgres/backend/utils/sort/qsort_tuple.cpp])
AC_CONFIG_LINKS([tools/pg_psql/sql_help.cpp:tools/pg_psql/sql_help.cpp])
AC_CONFIG_LINKS([tools/pg_psql/psqlscan.cpp:tools/pg_psql/psqlscan.cpp])

CXXFLAGS="$CXXFLAGS -DPELOTON_PREFIX_DIR=\\\"${prefix}\\\""

AC_OUTPUT
                             
echo \
    "---------------------------------------------------------------------

${PACKAGE_NAME}

Version        : ${PACKAGE_VERSION}
OS             : ${build_os}
Prefix         : ${prefix}
Compiler       : ${CC}
CPP Flags      : ${CPPFLAGS} ${DEBUG_CPPFLAGS}
C++ Flags      : ${CXXFLAGS} ${DEBUG_CXXFLAGS}
Make Flags     : ${MAKEFLAGS}
Libraries      : ${LIBS}

---------------------------------------------------------------------"<|MERGE_RESOLUTION|>--- conflicted
+++ resolved
@@ -154,27 +154,6 @@
 AC_SUBST([DEBUG_CPPFLAGS])
 
 #####################################################################
-<<<<<<< HEAD
-# Check for NVML Library
-#####################################################################
-
-# ensure the library to check for is covered by the LIBS variable
-OLD_LIBS=$LIBS
-LIBS="$LIBS -lpmem -ljemalloc"
-
-# try to link the function 'pmem_is_pmem' out of library pmem
-AC_MSG_CHECKING([whether the nvml library can be linked])
-AC_LINK_IFELSE(
-    [AC_LANG_PROGRAM([[#include <libpmem.h>]],
-        [[pmem_map(0);]])],
-    [AC_MSG_RESULT([yes])
-        CXXFLAGS="$CXXFLAGS -DNVML";],
-    [AC_MSG_RESULT([no])
-        LIBS=$OLD_LIBS; dnl reset to old value since PMEM was not found])
-
-#####################################################################
-=======
->>>>>>> d9fc9348
 # Copying over Postgres files
 #####################################################################
 
