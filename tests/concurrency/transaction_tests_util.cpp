//===----------------------------------------------------------------------===//
//
//                         Peloton
//
// transaction_tests_util.cpp
//
// Identification: tests/concurrency/transaction_tests_util.cpp
//
// Copyright (c) 2015-16, Carnegie Mellon University Database Group
//
//===----------------------------------------------------------------------===//

#include "concurrency/transaction_tests_util.h"
#include "backend/executor/executor_context.h"
#include "backend/executor/delete_executor.h"
#include "backend/executor/insert_executor.h"
#include "backend/executor/seq_scan_executor.h"
#include "backend/executor/update_executor.h"
#include "backend/executor/logical_tile_factory.h"
#include "backend/expression/expression_util.h"
#include "backend/storage/tile.h"
#include "executor/mock_executor.h"
#include "backend/planner/delete_plan.h"
#include "backend/planner/insert_plan.h"

namespace peloton {
namespace executor {
class ExecutorContext;
}
namespace planner {
class InsertPlan;
class ProjectInfo;
}
namespace test {

storage::DataTable *TransactionTestsUtil::CreateCombinedPrimaryKeyTable() {
  auto id_column = catalog::Column(VALUE_TYPE_INTEGER,
                                   GetTypeSize(VALUE_TYPE_INTEGER), "id", true);
  id_column.AddConstraint(catalog::Constraint(CONSTRAINT_TYPE_NOTNULL,
                                              "not_null"));
  auto value_column = catalog::Column(
      VALUE_TYPE_INTEGER, GetTypeSize(VALUE_TYPE_INTEGER), "value", true);
  value_column.AddConstraint(catalog::Constraint(CONSTRAINT_TYPE_NOTNULL,
                                                 "not_null"));

  // Create the table
  catalog::Schema *table_schema =
      new catalog::Schema({id_column, value_column});
  auto table_name = "TEST_TABLE";
  size_t tuples_per_tilegroup = 100;
  auto table = storage::TableFactory::GetDataTable(
      INVALID_OID, INVALID_OID, table_schema, table_name, tuples_per_tilegroup,
      true, false);

  // Create index on the (id, value) column
  std::vector<oid_t> key_attrs = {0, 1};
  auto tuple_schema = table->GetSchema();
  bool unique = false;
  auto key_schema = catalog::Schema::CopySchema(tuple_schema, key_attrs);
  key_schema->SetIndexedColumns(key_attrs);

  auto index_metadata = new index::IndexMetadata(
      "primary_btree_index", 1234, INDEX_TYPE_BTREE,
      INDEX_CONSTRAINT_TYPE_PRIMARY_KEY, tuple_schema, key_schema, unique);

  index::Index *pkey_index = index::IndexFactory::GetInstance(index_metadata);

  table->AddIndex(pkey_index);

  // Insert tuple
  auto &txn_manager = concurrency::TransactionManagerFactory::GetInstance();
  auto txn = txn_manager.BeginTransaction();
  for (int i = 0; i < 10; i++) {
    ExecuteInsert(txn, table, i, i);
  }
  txn_manager.CommitTransaction();

  return table;
}


storage::DataTable *TransactionTestsUtil::CreatePrimaryKeyUniqueKeyTable() {
  auto id_column = catalog::Column(VALUE_TYPE_INTEGER,
                                   GetTypeSize(VALUE_TYPE_INTEGER), "id", true);
  id_column.AddConstraint(catalog::Constraint(CONSTRAINT_TYPE_NOTNULL,
                                              "not_null"));
  auto value_column = catalog::Column(
      VALUE_TYPE_INTEGER, GetTypeSize(VALUE_TYPE_INTEGER), "value", true);

  // Create the table
  catalog::Schema *table_schema =
      new catalog::Schema({id_column, value_column});
  auto table_name = "TEST_TABLE";
  size_t tuples_per_tilegroup = 100;
  auto table = storage::TableFactory::GetDataTable(
      INVALID_OID, INVALID_OID, table_schema, table_name, tuples_per_tilegroup,
      true, false);

  // Create primary index on the id column
  std::vector<oid_t> key_attrs = {0};
  auto tuple_schema = table->GetSchema();
  bool unique = false;
  auto key_schema = catalog::Schema::CopySchema(tuple_schema, key_attrs);
  key_schema->SetIndexedColumns(key_attrs);

  auto index_metadata = new index::IndexMetadata(
      "primary_btree_index", 1234, INDEX_TYPE_BTREE,
      INDEX_CONSTRAINT_TYPE_PRIMARY_KEY, tuple_schema, key_schema, unique);

  index::Index *pkey_index = index::IndexFactory::GetInstance(index_metadata);

  table->AddIndex(pkey_index);

  // Create unique index on the value column
  std::vector<oid_t> key_attrs2 = {1};
  auto tuple_schema2 = table->GetSchema();
  bool unique2 = false;
  auto key_schema2 = catalog::Schema::CopySchema(tuple_schema2, key_attrs2);
  key_schema2->SetIndexedColumns(key_attrs2);
  auto index_metadata2 = new index::IndexMetadata(
      "unique_btree_index", 1235, INDEX_TYPE_BTREE,
      INDEX_CONSTRAINT_TYPE_UNIQUE, tuple_schema2, key_schema2, unique2);

  index::Index *ukey_index = index::IndexFactory::GetInstance(index_metadata2);

  table->AddIndex(ukey_index);

  // Insert tuple
  auto &txn_manager = concurrency::TransactionManagerFactory::GetInstance();
  auto txn = txn_manager.BeginTransaction();
  for (int i = 0; i < 10; i++) {
    ExecuteInsert(txn, table, i, i);
  }
  txn_manager.CommitTransaction();

  return table;
}

storage::DataTable *TransactionTestsUtil::CreateTable(int num_key,
                                                      std::string table_name,
                                                      oid_t database_id,
                                                      oid_t relation_id,
                                                      oid_t index_oid,
                                                      bool need_primary_index) {
  auto id_column = catalog::Column(VALUE_TYPE_INTEGER,
                                   GetTypeSize(VALUE_TYPE_INTEGER), "id", true);
  auto value_column = catalog::Column(
      VALUE_TYPE_INTEGER, GetTypeSize(VALUE_TYPE_INTEGER), "value", true);

  // Create the table
  catalog::Schema *table_schema =
      new catalog::Schema({id_column, value_column});

  size_t tuples_per_tilegroup = 100;
  auto table = storage::TableFactory::GetDataTable(
      database_id, relation_id, table_schema, table_name, tuples_per_tilegroup,
      true, false);

  // Create index on the id column
  std::vector<oid_t> key_attrs = {0};
  auto tuple_schema = table->GetSchema();
  bool unique = false;
  auto key_schema = catalog::Schema::CopySchema(tuple_schema, key_attrs);
  key_schema->SetIndexedColumns(key_attrs);

  auto index_metadata = new index::IndexMetadata(
      "primary_btree_index", index_oid, INDEX_TYPE_BTREE,
      need_primary_index ? INDEX_CONSTRAINT_TYPE_PRIMARY_KEY : INDEX_CONSTRAINT_TYPE_DEFAULT,
      tuple_schema, key_schema, unique);

  index::Index *pkey_index = index::IndexFactory::GetInstance(index_metadata);

  table->AddIndex(pkey_index);

  // add this table to current database
  auto &manager = catalog::Manager::GetInstance();
  storage::Database *db = manager.GetDatabaseWithOid(database_id);
  if (db != nullptr) {
    db->AddTable(table);
  }

  // Insert tuple
  auto &txn_manager = concurrency::TransactionManagerFactory::GetInstance();
  auto txn = txn_manager.BeginTransaction();
  for (int i = 0; i < num_key; i++) {
    ExecuteInsert(txn, table, i, 0);
  }
  txn_manager.CommitTransaction();

  return table;
}

std::unique_ptr<const planner::ProjectInfo>
TransactionTestsUtil::MakeProjectInfoFromTuple(const storage::Tuple *tuple) {
  planner::ProjectInfo::TargetList target_list;
  planner::ProjectInfo::DirectMapList direct_map_list;

  for (oid_t col_id = START_OID; col_id < tuple->GetColumnCount(); col_id++) {
    auto value = tuple->GetValue(col_id);
    auto expression = expression::ExpressionUtil::ConstantValueFactory(value);
    target_list.emplace_back(col_id, expression);
  }

  return std::unique_ptr<const planner::ProjectInfo>(new planner::ProjectInfo(
      std::move(target_list), std::move(direct_map_list)));
}

bool TransactionTestsUtil::ExecuteInsert(concurrency::Transaction *transaction,
                                         storage::DataTable *table, int id,
                                         int value) {
  std::unique_ptr<executor::ExecutorContext> context(
      new executor::ExecutorContext(transaction));

  // Make tuple
  std::unique_ptr<storage::Tuple> tuple(
      new storage::Tuple(table->GetSchema(), true));
  auto testing_pool = TestingHarness::GetInstance().GetTestingPool();
  tuple->SetValue(0, ValueFactory::GetIntegerValue(id), testing_pool);
  tuple->SetValue(1, ValueFactory::GetIntegerValue(value), testing_pool);
  std::unique_ptr<const planner::ProjectInfo> project_info{
      MakeProjectInfoFromTuple(tuple.get())};

  // Insert
  planner::InsertPlan node(table, std::move(project_info));
  executor::InsertExecutor executor(&node, context.get());
  return executor.Execute();
}

expression::ComparisonExpression<expression::CmpEq> *
TransactionTestsUtil::MakePredicate(int id) {
  auto tup_val_exp = new expression::TupleValueExpression(0, 0);
  auto const_val_exp = new expression::ConstantValueExpression(
      ValueFactory::GetIntegerValue(id));
  auto predicate = new expression::ComparisonExpression<expression::CmpEq>(
      EXPRESSION_TYPE_COMPARE_EQUAL, tup_val_exp, const_val_exp);

  return predicate;
}

bool TransactionTestsUtil::ExecuteRead(concurrency::Transaction *transaction,
                                       storage::DataTable *table, int id,
                                       int &result) {
  std::unique_ptr<executor::ExecutorContext> context(
      new executor::ExecutorContext(transaction));

  // Predicate, WHERE `id`=id
  auto predicate = MakePredicate(id);

  // Seq scan
  std::vector<oid_t> column_ids = {0, 1};
  planner::SeqScanPlan seq_scan_node(table, predicate, column_ids);
  executor::SeqScanExecutor seq_scan_executor(&seq_scan_node, context.get());

  EXPECT_TRUE(seq_scan_executor.Init());
  if (seq_scan_executor.Execute() == false) {
    result = -1;
    return false;
  }

  std::unique_ptr<executor::LogicalTile> result_tile(
      seq_scan_executor.GetOutput());

  // Read nothing
  if (result_tile->GetTupleCount() == 0)
    result = -1;
  else {
    EXPECT_EQ(1, result_tile->GetTupleCount());
    result = result_tile->GetValue(0, 1).GetIntegerForTestsOnly();
  }

  return true;
}
bool TransactionTestsUtil::ExecuteDelete(concurrency::Transaction *transaction,
                                         storage::DataTable *table, int id) {
  std::unique_ptr<executor::ExecutorContext> context(
      new executor::ExecutorContext(transaction));

  // Delete
  planner::DeletePlan delete_node(table, false);
  executor::DeleteExecutor delete_executor(&delete_node, context.get());

  auto predicate = MakePredicate(id);

  // Scan
  std::vector<oid_t> column_ids = {0};
  std::unique_ptr<planner::SeqScanPlan> seq_scan_node(
      new planner::SeqScanPlan(table, predicate, column_ids));
  executor::SeqScanExecutor seq_scan_executor(seq_scan_node.get(),
                                              context.get());

  delete_node.AddChild(std::move(seq_scan_node));
  delete_executor.AddChild(&seq_scan_executor);

  EXPECT_TRUE(delete_executor.Init());

  return delete_executor.Execute();
}
bool TransactionTestsUtil::ExecuteUpdate(concurrency::Transaction *transaction,
                                         storage::DataTable *table, int id,
                                         int value) {
  std::unique_ptr<executor::ExecutorContext> context(
      new executor::ExecutorContext(transaction));

  Value update_val = ValueFactory::GetIntegerValue(value);

  // ProjectInfo
  planner::ProjectInfo::TargetList target_list;
  planner::ProjectInfo::DirectMapList direct_map_list;
  target_list.emplace_back(
      1, expression::ExpressionUtil::ConstantValueFactory(update_val));
  direct_map_list.emplace_back(0, std::pair<oid_t, oid_t>(0, 0));

  // Update plan
  std::unique_ptr<const planner::ProjectInfo> project_info(
      new planner::ProjectInfo(std::move(target_list),
                               std::move(direct_map_list)));
  planner::UpdatePlan update_node(table, std::move(project_info));

  executor::UpdateExecutor update_executor(&update_node, context.get());

  // Predicate
  auto predicate = MakePredicate(id);

  // Seq scan
  std::vector<oid_t> column_ids = {0};
  std::unique_ptr<planner::SeqScanPlan> seq_scan_node(
      new planner::SeqScanPlan(table, predicate, column_ids));
  executor::SeqScanExecutor seq_scan_executor(seq_scan_node.get(),
                                              context.get());

  update_node.AddChild(std::move(seq_scan_node));
  update_executor.AddChild(&seq_scan_executor);

  EXPECT_TRUE(update_executor.Init());
  return update_executor.Execute();
}

bool TransactionTestsUtil::ExecuteUpdateByValue(concurrency::Transaction *txn,
<<<<<<< HEAD
                                                storage::DataTable *table, int old_value, int new_value) {
=======
                                                storage::DataTable *table,
                                                int old_value, int new_value) {
>>>>>>> e3cee312
  std::unique_ptr<executor::ExecutorContext> context(
      new executor::ExecutorContext(txn));

  Value update_val = ValueFactory::GetIntegerValue(new_value);

  // ProjectInfo
  planner::ProjectInfo::TargetList target_list;
  planner::ProjectInfo::DirectMapList direct_map_list;
  target_list.emplace_back(
      1, expression::ExpressionUtil::ConstantValueFactory(update_val));
  direct_map_list.emplace_back(0, std::pair<oid_t, oid_t>(0, 0));

  // Update plan
  std::unique_ptr<const planner::ProjectInfo> project_info(
      new planner::ProjectInfo(std::move(target_list),
                               std::move(direct_map_list)));
  planner::UpdatePlan update_node(table, std::move(project_info));

  executor::UpdateExecutor update_executor(&update_node, context.get());

  // Predicate
  auto tup_val_exp = new expression::TupleValueExpression(0, 1);
  auto const_val_exp = new expression::ConstantValueExpression(
      ValueFactory::GetIntegerValue(old_value));
  auto predicate = new expression::ComparisonExpression<expression::CmpEq>(
      EXPRESSION_TYPE_COMPARE_EQUAL, tup_val_exp, const_val_exp);

  // Seq scan
  std::vector<oid_t> column_ids = {0, 1};
  std::unique_ptr<planner::SeqScanPlan> seq_scan_node(
      new planner::SeqScanPlan(table, predicate, column_ids));
  executor::SeqScanExecutor seq_scan_executor(seq_scan_node.get(),
                                              context.get());

  update_node.AddChild(std::move(seq_scan_node));
  update_executor.AddChild(&seq_scan_executor);

  EXPECT_TRUE(update_executor.Init());
  return update_executor.Execute();
}

bool TransactionTestsUtil::ExecuteScan(concurrency::Transaction *transaction,
                                       std::vector<int> &results,
                                       storage::DataTable *table, int id) {
  std::unique_ptr<executor::ExecutorContext> context(
      new executor::ExecutorContext(transaction));

  // Predicate, WHERE `id`>=id1
  auto tup_val_exp = new expression::TupleValueExpression(0, 0);
  auto const_val_exp = new expression::ConstantValueExpression(
      ValueFactory::GetIntegerValue(id));

  auto predicate = new expression::ComparisonExpression<expression::CmpGte>(
      EXPRESSION_TYPE_COMPARE_GREATERTHANOREQUALTO, tup_val_exp, const_val_exp);

  // Seq scan
  std::vector<oid_t> column_ids = {0, 1};
  planner::SeqScanPlan seq_scan_node(table, predicate, column_ids);
  executor::SeqScanExecutor seq_scan_executor(&seq_scan_node, context.get());

  EXPECT_TRUE(seq_scan_executor.Init());
  if (seq_scan_executor.Execute() == false) return false;

  std::unique_ptr<executor::LogicalTile> result_tile(
      seq_scan_executor.GetOutput());

  for (size_t i = 0; i < result_tile->GetTupleCount(); i++) {
    results.push_back(result_tile->GetValue(i, 1).GetIntegerForTestsOnly());
  }
  return true;
}
}
}<|MERGE_RESOLUTION|>--- conflicted
+++ resolved
@@ -336,12 +336,9 @@
 }
 
 bool TransactionTestsUtil::ExecuteUpdateByValue(concurrency::Transaction *txn,
-<<<<<<< HEAD
-                                                storage::DataTable *table, int old_value, int new_value) {
-=======
                                                 storage::DataTable *table,
-                                                int old_value, int new_value) {
->>>>>>> e3cee312
+                                                int old_value,
+                                                int new_value) {
   std::unique_ptr<executor::ExecutorContext> context(
       new executor::ExecutorContext(txn));
 
