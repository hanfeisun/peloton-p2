//===----------------------------------------------------------------------===//
//
//                         PelotonDB
//
// transaction_manager.h
//
// Identification: src/backend/concurrency/transaction_manager.h
//
// Copyright (c) 2015, Carnegie Mellon University Database Group
//
//===----------------------------------------------------------------------===//

#pragma once

#include <atomic>
#include <unordered_map>

#include "backend/common/platform.h"
#include "backend/common/types.h"
#include "backend/concurrency/transaction.h"

namespace peloton {
namespace concurrency {

//class Transaction;

extern thread_local Transaction *current_txn;

class TransactionManager {
 public:
  TransactionManager() {
    next_txn_id_ = ATOMIC_VAR_INIT(START_TXN_ID);
    next_cid_ = ATOMIC_VAR_INIT(START_CID);
  }

  virtual ~TransactionManager() {}

  txn_id_t GetNextTransactionId() { return next_txn_id_++; }

  cid_t GetNextCommitId() { return next_cid_++; }

  virtual bool IsVisible(const txn_id_t &tuple_txn_id,
                         const cid_t &tuple_begin_cid,
                         const cid_t &tuple_end_cid) = 0;

  virtual bool RecordRead(const oid_t &tile_group_id, const oid_t &tuple_id) = 0;

  virtual bool RecordWrite(const oid_t &tile_group_id, const oid_t &tuple_id) = 0;

  virtual bool RecordInsert(const oid_t &tile_group_id, const oid_t &tuple_id) = 0;

  virtual bool RecordDelete(const oid_t &tile_group_id, const oid_t &tuple_id) = 0;

  void SetTransactionResult(const Result result) { current_txn->SetResult(result); }

  Transaction *BeginTransaction() {
    Transaction *txn =
        new Transaction(GetNextTransactionId(), GetNextCommitId());
    current_txn = txn;
    return txn;
  }

<<<<<<< HEAD
  virtual bool CommitTransaction() = 0;
=======
  virtual Result CommitTransaction() = 0;
>>>>>>> e06fa23b

  virtual Result AbortTransaction() = 0;

  void ResetStates() {
    next_txn_id_ = START_TXN_ID;
    next_cid_ = START_CID;
  }

 private:
  std::atomic<txn_id_t> next_txn_id_;
  std::atomic<cid_t> next_cid_;
};
}  // End storage namespace
}  // End peloton namespace<|MERGE_RESOLUTION|>--- conflicted
+++ resolved
@@ -60,11 +60,7 @@
     return txn;
   }
 
-<<<<<<< HEAD
-  virtual bool CommitTransaction() = 0;
-=======
   virtual Result CommitTransaction() = 0;
->>>>>>> e06fa23b
 
   virtual Result AbortTransaction() = 0;
 
