//===----------------------------------------------------------------------===//
//
//                         Peloton
//
// pessimistic_txn_manager.cpp
//
// Identification: src/backend/concurrency/pessimistic_txn_manager.cpp
//
// Copyright (c) 2015-16, Carnegie Mellon University Database Group
//
//===----------------------------------------------------------------------===//

#include "pessimistic_txn_manager.h"

#include "backend/common/platform.h"
#include "backend/logging/log_manager.h"
#include "backend/logging/records/transaction_record.h"
#include "backend/concurrency/transaction.h"
#include "backend/catalog/manager.h"
#include "backend/common/exception.h"
#include "backend/common/logger.h"
#include "backend/storage/data_table.h"
#include "backend/storage/tile_group.h"
#include "backend/storage/tile_group_header.h"

namespace peloton {
namespace concurrency {

thread_local std::unordered_map<oid_t, std::unordered_set<oid_t>>
    pessimistic_released_rdlock;

PessimisticTxnManager &PessimisticTxnManager::GetInstance() {
  static PessimisticTxnManager txn_manager;
  return txn_manager;
}

// Visibility check
// check whether a tuple is visible to current transaction.
// in this protocol, we require that a transaction cannot see other
// transaction's local copy.
bool PessimisticTxnManager::IsVisible(
    const storage::TileGroupHeader *const tile_group_header,
    const oid_t &tuple_id) {
  txn_id_t tuple_txn_id = tile_group_header->GetTransactionId(tuple_id);
  cid_t tuple_begin_cid = tile_group_header->GetBeginCommitId(tuple_id);
  cid_t tuple_end_cid = tile_group_header->GetEndCommitId(tuple_id);

  if (EXTRACT_TXNID(tuple_txn_id) == INVALID_TXN_ID) {
    // the tuple is not available.
    return false;
  }
  bool own = (current_txn->GetTransactionId() == EXTRACT_TXNID(tuple_txn_id));

  // there are exactly two versions that can be owned by a transaction.
  // unless it is an insertion.
  if (own == true) {
    if (tuple_begin_cid == MAX_CID && tuple_end_cid != INVALID_CID) {
      assert(tuple_end_cid == MAX_CID);
      // the only version that is visible is the newly inserted one.
      return true;
    } else {
      // the older version is not visible.
      return false;
    }
  } else {
    bool activated = (current_txn->GetBeginCommitId() >= tuple_begin_cid);
    bool invalidated = (current_txn->GetBeginCommitId() >= tuple_end_cid);
    if (EXTRACT_TXNID(tuple_txn_id) != INITIAL_TXN_ID) {
      // if the tuple is owned by other transactions.
      if (tuple_begin_cid == MAX_CID) {
        // currently, we do not handle cascading abort. so never read an
        // uncommitted version.
        return false;
      } else {
        // the older version may be visible.
        if (activated && !invalidated) {
          return true;
        } else {
          return false;
        }
      }
    } else {
      // if the tuple is not owned by any transaction.
      if (activated && !invalidated) {
        return true;
      } else {
        return false;
      }
    }
  }
}

// check whether the current transaction owns the tuple.
// this function is called by update/delete executors.
bool PessimisticTxnManager::IsOwner(
    const storage::TileGroupHeader *const tile_group_header,
    const oid_t &tuple_id) {
  auto tuple_txn_id = tile_group_header->GetTransactionId(tuple_id);
  return EXTRACT_TXNID(tuple_txn_id) == current_txn->GetTransactionId();
}

// if the tuple is not owned by any transaction and is visible to current
// transaction.
// this function is called by update/delete executors.
bool PessimisticTxnManager::IsOwnable(
    const storage::TileGroupHeader *const tile_group_header,
    const oid_t &tuple_id) {
  auto tuple_txn_id = tile_group_header->GetTransactionId(tuple_id);
  auto tuple_end_cid = tile_group_header->GetEndCommitId(tuple_id);
  LOG_INFO("IsOwnable txnid: %lx end_cid: %lx", tuple_txn_id, tuple_end_cid);
  // FIXME: actually when read count is not 0 this tuple is not accessable
  return EXTRACT_TXNID(tuple_txn_id) == INITIAL_TXN_ID &&
         tuple_end_cid == MAX_CID;
}

bool PessimisticTxnManager::AcquireOwnership(
    const storage::TileGroupHeader *const tile_group_header,
    const oid_t &tile_group_id, const oid_t &tuple_id) {
  LOG_TRACE("AcquireOwnership");
  assert(IsOwner(tile_group_header, tuple_id) == false);

  // First release read lock that is acquired before, the executor will always
  // read the tuple before calling AcquireOwnership().
  ReleaseReadLock(tile_group_header, tuple_id);

  // Mark the tuple as released
  pessimistic_released_rdlock[tile_group_id].insert(tuple_id);

  // Acquire write lock
  auto current_txn_id = current_txn->GetTransactionId();
  bool res = tile_group_header->SetAtomicTransactionId(
      tuple_id, PACK_TXNID(current_txn_id, 0));

  if (res) {
    return true;
  } else {
    LOG_INFO("Fail to acquire write lock. Set txn failure.");
    return false;
  }
}

void PessimisticTxnManager::ReleaseReadLock(
    const storage::TileGroupHeader *const tile_group_header,
    const oid_t &tuple_id) {
  auto old_txn_id = tile_group_header->GetTransactionId(tuple_id);

  LOG_TRACE("ReleaseReadLock on %lx", old_txn_id);

  if (EXTRACT_TXNID(old_txn_id) != INITIAL_TXN_ID) {
    assert(false);
  }

  // No writer
  // Decrease read count
  while (true) {
    assert(EXTRACT_READ_COUNT(old_txn_id) != 0);
    auto new_read_count = EXTRACT_READ_COUNT(old_txn_id) - 1;
    auto new_txn_id = PACK_TXNID(INITIAL_TXN_ID, new_read_count);
    txn_id_t real_txn_id = tile_group_header->SetAtomicTransactionId(
        tuple_id, old_txn_id, new_txn_id);
    if (real_txn_id != old_txn_id) {
      // Assert there's no other writer
      assert(EXTRACT_TXNID(real_txn_id) == INITIAL_TXN_ID);
    } else {
      break;
    }
  }
}

bool PessimisticTxnManager::PerformRead(const ItemPointer &location) {
  oid_t tile_group_id = location.block;
  oid_t tuple_id = location.offset;

  LOG_TRACE("Perform read");
  auto &manager = catalog::Manager::GetInstance();
  auto tile_group = manager.GetTileGroup(tile_group_id);
  auto tile_group_header = tile_group->GetHeader();

  auto &rw_set = current_txn->GetRWSet();
  auto tuple_map = rw_set.find(tile_group_id);
  if (tuple_map != rw_set.end()) {
    if (tuple_map->second.find(tuple_id) != tuple_map->second.end()) {
      // It was already accessed, don't acquire read lock again
      return true;
    }
  }

  if (IsOwner(tile_group_header, tuple_id)) {
    return true;
  }

  // Try to acquire read lock.
  auto old_txn_id = tile_group_header->GetTransactionId(tuple_id);
  // No one is holding the write lock
  if (EXTRACT_TXNID(old_txn_id) == INITIAL_TXN_ID) {
    LOG_TRACE("No one holding the lock");
    while (true) {
      LOG_TRACE("Current read count is %lu", EXTRACT_READ_COUNT(old_txn_id));
      if (old_txn_id == 0xFF) {
        LOG_TRACE("Reader limit reached, read failed");
        return false;
      }
      auto new_read_count = EXTRACT_READ_COUNT(old_txn_id) + 1;
      // Try add read count
      auto new_txn_id = PACK_TXNID(INITIAL_TXN_ID, new_read_count);
      LOG_TRACE("New txn id %lx", new_txn_id);
      txn_id_t real_txn_id = tile_group_header->SetAtomicTransactionId(
          tuple_id, old_txn_id, new_txn_id);
      if (real_txn_id != old_txn_id) {
        // See if there's writer
        if (EXTRACT_TXNID(real_txn_id) != INITIAL_TXN_ID) return false;
      } else {
        break;
      }
      
    }
  } else {
    return false;
  }

  current_txn->RecordRead(location);

  return true;
}

bool PessimisticTxnManager::PerformInsert(const ItemPointer &location) {
  oid_t tile_group_id = location.block;
  oid_t tuple_id = location.offset;

  auto &manager = catalog::Manager::GetInstance();
  auto tile_group_header = manager.GetTileGroup(tile_group_id)->GetHeader();
  auto transaction_id = current_txn->GetTransactionId();

  // Set MVCC info
  assert(tile_group_header->GetTransactionId(tuple_id) == INVALID_TXN_ID);
  assert(tile_group_header->GetBeginCommitId(tuple_id) == MAX_CID);
  assert(tile_group_header->GetEndCommitId(tuple_id) == MAX_CID);

  tile_group_header->SetTransactionId(tuple_id, transaction_id);

  LOG_TRACE("Perform insert");
  //SetOwnership(tile_group_id, tuple_id);
  // no need to set next item pointer.

  // Add the new tuple into the insert set
  current_txn->RecordInsert(location);
  return true;
}

void PessimisticTxnManager::PerformUpdate(const ItemPointer &old_location,
                                          const ItemPointer &new_location) {
<<<<<<< HEAD
  // LOG_INFO("Performing Write %lu %lu", old_location., tuple_id);
=======
  LOG_INFO("Performing Write %u %u", old_location.block, old_location.offset);
>>>>>>> b8322b98

  auto transaction_id = current_txn->GetTransactionId();

  auto tile_group_header = catalog::Manager::GetInstance()
      .GetTileGroup(old_location.block)->GetHeader();
  auto new_tile_group_header = catalog::Manager::GetInstance()
      .GetTileGroup(new_location.block)->GetHeader();

  // if we can perform update, then we must have already locked the older
  // version.
  assert(tile_group_header->GetTransactionId(old_location.offset) ==
         transaction_id);
  assert(new_tile_group_header->GetTransactionId(new_location.offset) ==
         INVALID_TXN_ID);
  assert(new_tile_group_header->GetBeginCommitId(new_location.offset) ==
         MAX_CID);
  assert(new_tile_group_header->GetEndCommitId(new_location.offset) == MAX_CID);

  tile_group_header->SetTransactionId(old_location.offset, transaction_id);

  // The write lock must have been acquired
  // Notice: if the executor doesn't call PerformUpdate after AcquireOwnership,
  // no one will possibly release the write lock acquired by this txn.
  // Set double linked list
  tile_group_header->SetNextItemPointer(old_location.offset, new_location);
  new_tile_group_header->SetPrevItemPointer(new_location.offset, old_location);

  new_tile_group_header->SetTransactionId(new_location.offset, transaction_id);

  // Add the old tuple into the update set
  current_txn->RecordUpdate(old_location);
}

void PessimisticTxnManager::PerformUpdate(const ItemPointer &location) {
  oid_t tile_group_id = location.block;
  oid_t tuple_id = location.offset;

  auto &manager = catalog::Manager::GetInstance();
  auto tile_group_header = manager.GetTileGroup(tile_group_id)->GetHeader();

  // Set MVCC info
  assert(tile_group_header->GetTransactionId(tuple_id) ==
         current_txn->GetTransactionId());
  assert(tile_group_header->GetBeginCommitId(tuple_id) == MAX_CID);
  assert(tile_group_header->GetEndCommitId(tuple_id) == MAX_CID);

  // Add the old tuple into the update set
  auto old_location = tile_group_header->GetPrevItemPointer(tuple_id);
  if (old_location.IsNull() == false) {
    // update an inserted version
    current_txn->RecordUpdate(old_location);
  }
}

void PessimisticTxnManager::PerformDelete(const ItemPointer &old_location,
                                          const ItemPointer &new_location) {
  LOG_TRACE("Performing Delete");
  auto transaction_id = current_txn->GetTransactionId();

  auto tile_group_header = catalog::Manager::GetInstance()
      .GetTileGroup(old_location.block)->GetHeader();
  auto new_tile_group_header = catalog::Manager::GetInstance()
      .GetTileGroup(new_location.block)->GetHeader();

  assert(tile_group_header->GetTransactionId(old_location.offset) ==
         transaction_id);
  assert(new_tile_group_header->GetTransactionId(new_location.offset) ==
         INVALID_TXN_ID);
  assert(new_tile_group_header->GetBeginCommitId(new_location.offset) ==
         MAX_CID);
  assert(new_tile_group_header->GetEndCommitId(new_location.offset) == MAX_CID);

  // Set up double linked list
  tile_group_header->SetNextItemPointer(old_location.offset, new_location);
  new_tile_group_header->SetPrevItemPointer(new_location.offset, old_location);

  new_tile_group_header->SetTransactionId(new_location.offset, transaction_id);
  new_tile_group_header->SetEndCommitId(new_location.offset, INVALID_CID);

  current_txn->RecordDelete(old_location);
}

void PessimisticTxnManager::PerformDelete(const ItemPointer &location) {
  oid_t tile_group_id = location.block;
  oid_t tuple_id = location.offset;

  auto &manager = catalog::Manager::GetInstance();
  auto tile_group_header = manager.GetTileGroup(tile_group_id)->GetHeader();

  assert(tile_group_header->GetTransactionId(tuple_id) ==
         current_txn->GetTransactionId());
  assert(tile_group_header->GetBeginCommitId(tuple_id) == MAX_CID);
  assert(tile_group_header->GetEndCommitId(tuple_id) == MAX_CID);

  tile_group_header->SetEndCommitId(tuple_id, INVALID_CID);

  // Add the old tuple into the delete set
  auto old_location = tile_group_header->GetPrevItemPointer(tuple_id);
  if (old_location.IsNull() == false) {
    // delete an inserted version
    current_txn->RecordDelete(old_location);
  } else {
    // if this version is newly inserted.
    current_txn->RecordDelete(location);
  }
}

Result PessimisticTxnManager::CommitTransaction() {
  LOG_TRACE("Committing peloton txn : %lu ", current_txn->GetTransactionId());

  auto &manager = catalog::Manager::GetInstance();

  auto &rw_set = current_txn->GetRWSet();

  //*****************************************************
  // we can optimize read-only transaction.
  if (current_txn->IsReadOnly() == true) {
    // validate read set.
    for (auto &tile_group_entry : rw_set) {
      oid_t tile_group_id = tile_group_entry.first;
      auto tile_group = manager.GetTileGroup(tile_group_id);
      auto tile_group_header = tile_group->GetHeader();
      for (auto &tuple_entry : tile_group_entry.second) {
        auto tuple_slot = tuple_entry.first;
        // if this tuple is not newly inserted.
        if (tuple_entry.second == RW_TYPE_READ) {
          // Release read locks
          if (pessimistic_released_rdlock.find(tile_group_id) ==
                  pessimistic_released_rdlock.end() ||
              pessimistic_released_rdlock[tile_group_id].find(tuple_slot) ==
                  pessimistic_released_rdlock[tile_group_id].end()) {
            ReleaseReadLock(tile_group_header, tuple_slot);
            pessimistic_released_rdlock[tile_group_id].insert(tuple_slot);
          }
        } else {
          assert(tuple_entry.second == RW_TYPE_INS_DEL);
        }
      }
    }
    // is it always true???
    Result ret = current_txn->GetResult();
    EndTransaction();
    return ret;
  }
  //*****************************************************

  // generate transaction id.
  cid_t end_commit_id = GetNextCommitId();

  auto &log_manager = logging::LogManager::GetInstance();
  log_manager.LogBeginTransaction(end_commit_id);

  // install everything.
  for (auto &tile_group_entry : rw_set) {
    oid_t tile_group_id = tile_group_entry.first;
    auto tile_group = manager.GetTileGroup(tile_group_id);
    auto tile_group_header = tile_group->GetHeader();
    for (auto &tuple_entry : tile_group_entry.second) {
      auto tuple_slot = tuple_entry.first;
      if (tuple_entry.second == RW_TYPE_READ) {
        // Release read locks
        if (pessimistic_released_rdlock.find(tile_group_id) ==
                pessimistic_released_rdlock.end() ||
            pessimistic_released_rdlock[tile_group_id].find(tuple_slot) ==
                pessimistic_released_rdlock[tile_group_id].end()) {
          ReleaseReadLock(tile_group_header, tuple_slot);
          pessimistic_released_rdlock[tile_group_id].insert(tuple_slot);
        }
      } else if (tuple_entry.second == RW_TYPE_UPDATE) {
        // we must guarantee that, at any time point, only one version is
        // visible.
        ItemPointer new_version =
            tile_group_header->GetNextItemPointer(tuple_slot);
        ItemPointer old_version(tile_group_id, tuple_slot);

        // logging.
        log_manager.LogUpdate(current_txn, end_commit_id, old_version,
                              new_version);

        auto new_tile_group_header =
            manager.GetTileGroup(new_version.block)->GetHeader();

        new_tile_group_header->SetEndCommitId(new_version.offset, MAX_CID);
        new_tile_group_header->SetBeginCommitId(new_version.offset,
                                                end_commit_id);

        COMPILER_MEMORY_FENCE;

        tile_group_header->SetEndCommitId(tuple_slot, end_commit_id);

        COMPILER_MEMORY_FENCE;

        new_tile_group_header->SetTransactionId(new_version.offset,
                                                INITIAL_TXN_ID);
        tile_group_header->SetTransactionId(tuple_slot, INITIAL_TXN_ID);

      } else if (tuple_entry.second == RW_TYPE_DELETE) {
        ItemPointer new_version =
            tile_group_header->GetNextItemPointer(tuple_slot);
        ItemPointer delete_location(tile_group_id, tuple_slot);

        // logging.
        log_manager.LogDelete(end_commit_id, delete_location);

        // we do not change begin cid for old tuple.
        auto new_tile_group_header =
            manager.GetTileGroup(new_version.block)->GetHeader();

        new_tile_group_header->SetEndCommitId(new_version.offset, MAX_CID);
        new_tile_group_header->SetBeginCommitId(new_version.offset,
                                                end_commit_id);

        COMPILER_MEMORY_FENCE;

        tile_group_header->SetEndCommitId(tuple_slot, end_commit_id);

        COMPILER_MEMORY_FENCE;

        new_tile_group_header->SetTransactionId(new_version.offset,
                                                INVALID_TXN_ID);
        tile_group_header->SetTransactionId(tuple_slot, INITIAL_TXN_ID);

      } else if (tuple_entry.second == RW_TYPE_INSERT) {
        assert(tile_group_header->GetTransactionId(tuple_slot) ==
               current_txn->GetTransactionId());
        // set the begin commit id to persist insert
        ItemPointer insert_location(tile_group_id, tuple_slot);
        log_manager.LogInsert(current_txn, end_commit_id, insert_location);

        tile_group_header->SetEndCommitId(tuple_slot, MAX_CID);
        tile_group_header->SetBeginCommitId(tuple_slot, end_commit_id);

        COMPILER_MEMORY_FENCE;

        tile_group_header->SetTransactionId(tuple_slot, INITIAL_TXN_ID);

      } else if (tuple_entry.second == RW_TYPE_INS_DEL) {
        assert(tile_group_header->GetTransactionId(tuple_slot) ==
               current_txn->GetTransactionId());

        tile_group_header->SetEndCommitId(tuple_slot, MAX_CID);
        tile_group_header->SetBeginCommitId(tuple_slot, MAX_CID);

        COMPILER_MEMORY_FENCE;

        // set the begin commit id to persist insert
        tile_group_header->SetTransactionId(tuple_slot, INVALID_TXN_ID);
      }
    }
  }
  log_manager.LogCommitTransaction(end_commit_id);

  EndTransaction();

  pessimistic_released_rdlock.clear();

  return Result::RESULT_SUCCESS;
}

Result PessimisticTxnManager::AbortTransaction() {
  LOG_TRACE("Aborting peloton txn : %lu ", current_txn->GetTransactionId());
  auto &manager = catalog::Manager::GetInstance();

  auto &rw_set = current_txn->GetRWSet();

  for (auto &tile_group_entry : rw_set) {
    oid_t tile_group_id = tile_group_entry.first;
    auto tile_group = manager.GetTileGroup(tile_group_id);
    auto tile_group_header = tile_group->GetHeader();

    for (auto &tuple_entry : tile_group_entry.second) {
      auto tuple_slot = tuple_entry.first;
      if (tuple_entry.second == RW_TYPE_READ) {
        if (pessimistic_released_rdlock.find(tile_group_id) ==
                pessimistic_released_rdlock.end() ||
            pessimistic_released_rdlock[tile_group_id].find(tuple_slot) ==
                pessimistic_released_rdlock[tile_group_id].end()) {
          ReleaseReadLock(tile_group_header, tuple_slot);
          pessimistic_released_rdlock[tile_group_id].insert(tuple_slot);
        }
      } else if (tuple_entry.second == RW_TYPE_UPDATE) {
        ItemPointer new_version =
            tile_group_header->GetNextItemPointer(tuple_slot);
        auto new_tile_group_header =
            manager.GetTileGroup(new_version.block)->GetHeader();
        new_tile_group_header->SetBeginCommitId(new_version.offset, MAX_CID);
        new_tile_group_header->SetEndCommitId(new_version.offset, MAX_CID);

        COMPILER_MEMORY_FENCE;

        tile_group_header->SetEndCommitId(tuple_slot, MAX_CID);

        COMPILER_MEMORY_FENCE;

        new_tile_group_header->SetTransactionId(new_version.offset,
                                                INVALID_TXN_ID);
        tile_group_header->SetTransactionId(tuple_slot, INITIAL_TXN_ID);

      } else if (tuple_entry.second == RW_TYPE_DELETE) {
        ItemPointer new_version =
            tile_group_header->GetNextItemPointer(tuple_slot);

        auto new_tile_group_header =
            manager.GetTileGroup(new_version.block)->GetHeader();

        new_tile_group_header->SetBeginCommitId(new_version.offset, MAX_CID);
        new_tile_group_header->SetEndCommitId(new_version.offset, MAX_CID);

        COMPILER_MEMORY_FENCE;

        tile_group_header->SetEndCommitId(tuple_slot, MAX_CID);

        COMPILER_MEMORY_FENCE;

        new_tile_group_header->SetTransactionId(new_version.offset,
                                                INVALID_TXN_ID);
        tile_group_header->SetTransactionId(tuple_slot, INITIAL_TXN_ID);

      } else if (tuple_entry.second == RW_TYPE_INSERT) {
        tile_group_header->SetEndCommitId(tuple_slot, MAX_CID);
        tile_group_header->SetBeginCommitId(tuple_slot, MAX_CID);

        COMPILER_MEMORY_FENCE;

        tile_group_header->SetTransactionId(tuple_slot, INVALID_TXN_ID);
      } else if (tuple_entry.second == RW_TYPE_INS_DEL) {
        tile_group_header->SetEndCommitId(tuple_slot, MAX_CID);
        tile_group_header->SetBeginCommitId(tuple_slot, MAX_CID);

        COMPILER_MEMORY_FENCE;

        tile_group_header->SetTransactionId(tuple_slot, INVALID_TXN_ID);
      }
    }
  }

  EndTransaction();

  pessimistic_released_rdlock.clear();
  return Result::RESULT_ABORTED;
}
}
}<|MERGE_RESOLUTION|>--- conflicted
+++ resolved
@@ -249,11 +249,7 @@
 
 void PessimisticTxnManager::PerformUpdate(const ItemPointer &old_location,
                                           const ItemPointer &new_location) {
-<<<<<<< HEAD
-  // LOG_INFO("Performing Write %lu %lu", old_location., tuple_id);
-=======
   LOG_INFO("Performing Write %u %u", old_location.block, old_location.offset);
->>>>>>> b8322b98
 
   auto transaction_id = current_txn->GetTransactionId();
 
