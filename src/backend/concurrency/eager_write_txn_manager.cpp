--- conflicted
+++ resolved
@@ -269,11 +269,7 @@
 
 void EagerWriteTxnManager::PerformUpdate(const ItemPointer &old_location,
                                          const ItemPointer &new_location) {
-<<<<<<< HEAD
-  // LOG_INFO("Performing Write %lu %lu", tile_group_id, tuple_id);
-=======
   LOG_INFO("Performing Write %u %u", old_location.block, old_location.offset);
->>>>>>> b8322b98
 
   auto transaction_id = current_txn->GetTransactionId();
 
@@ -330,12 +326,8 @@
 
 void EagerWriteTxnManager::PerformDelete(const ItemPointer &old_location,
                                          const ItemPointer &new_location) {
-<<<<<<< HEAD
-  // LOG_INFO("Performing Delete %lu %lu", tile_group_id, tuple_id);
-=======
   LOG_INFO("Performing Delete %u %u", old_location.block,
            old_location.offset);
->>>>>>> b8322b98
   auto transaction_id = current_txn->GetTransactionId();
 
   auto tile_group_header = catalog::Manager::GetInstance()
