--- conflicted
+++ resolved
@@ -514,18 +514,9 @@
     }
   }
   log_manager.LogCommitTransaction(end_commit_id);
-<<<<<<< HEAD
   current_txn = nullptr;
   current_ssi_txn_ctx->is_finish_ = true;
-=======
-
-  Result ret = current_txn->GetResult();
-  if (ret == Result::RESULT_SUCCESS) {
-    current_txn->SetEndCommitId(end_commit_id);
-    current_txn = nullptr;
-  }
-
->>>>>>> eab9d59e
+
   return ret;
 }
 
