--- conflicted
+++ resolved
@@ -55,36 +55,6 @@
 // Utility functions
 //===--------------------------------------------------------------------===//
 
-<<<<<<< HEAD
-size_t GetLogFileSize(int log_file_fd);
-
-bool IsFileTruncated(FILE *log_file, size_t size_to_read, size_t log_file_size);
-
-size_t GetNextFrameSize(FILE *log_file, size_t log_file_size);
-
-bool ReadTransactionRecordHeader(TransactionRecord &txn_record, FILE *log_file,
-                                 size_t log_file_size);
-
-bool ReadTupleRecordHeader(TupleRecord &tuple_record, FILE *log_file,
-                           size_t log_file_size);
-
-storage::Tuple *ReadTupleRecordBody(catalog::Schema *schema, VarlenPool *pool,
-                                    FILE *log_file, size_t log_file_size);
-
-void SkipTupleRecordBody(FILE *log_file, size_t log_file_size);
-
-LogRecordType GetNextLogRecordType(FILE *log_file, size_t log_file_size);
-
-// Wrappers
-storage::DataTable *GetTable(TupleRecord &tupleRecord);
-
-int ExtractNumberFromFileName(const char *name);
-
-/**
- * @brief Open logfile and file descriptor
- */
-=======
->>>>>>> 3f733881
 WriteAheadFrontendLogger::WriteAheadFrontendLogger()
     : WriteAheadFrontendLogger(false) {}
 
