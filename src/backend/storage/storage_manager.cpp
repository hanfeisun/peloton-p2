--- conflicted
+++ resolved
@@ -91,7 +91,7 @@
 
 static inline void cpuid(unsigned func, unsigned subfunc, unsigned cpuinfo[4]){
   __cpuid_count(func, subfunc, cpuinfo[EAX_IDX], cpuinfo[EBX_IDX],
-      cpuinfo[ECX_IDX], cpuinfo[EDX_IDX]);
+                cpuinfo[ECX_IDX], cpuinfo[EDX_IDX]);
 }
 
 /*
@@ -114,7 +114,7 @@
   vendor.cpuinfo[2] = cpuinfo[ECX_IDX];
 
   return (strncmp(vendor.name, "GenuineIntel",
-        sizeof (vendor.name))) == 0;
+                  sizeof (vendor.name))) == 0;
 }
 
 //===--------------------------------------------------------------------===//
@@ -126,6 +126,7 @@
  */
 int is_cpu_clflush_present(void){
   unsigned cpuinfo[4] = { 0 };
+
 
   cpuid(0x1, 0x0, cpuinfo);
 
@@ -187,7 +188,6 @@
 static inline void flush_clwb(const void *addr, size_t len) {
   uintptr_t uptr;
 
-
   // Loop through cache-line-size (typically 64B) aligned chunks
   // covering the given range.
   for (uptr = (uintptr_t)addr & ~(FLUSH_ALIGN - 1);
@@ -280,7 +280,7 @@
 }
 
 StorageManager::StorageManager()
-    : data_file_address(nullptr), data_file_len(0), data_file_offset(0) {
+: data_file_address(nullptr), data_file_len(0), data_file_offset(0) {
   // Check if we need a data pool
   if (IsBasedOnWriteAheadLogging(peloton_logging_mode) == true ||
       peloton_logging_mode == LOGGING_TYPE_INVALID) {
@@ -289,21 +289,13 @@
 
   // Check for instruction availability
   if(is_cpu_clwb_present()) {
-<<<<<<< HEAD
     LOG_INFO("Found clwb \n");
-=======
-    printf("Found clwb \n");
->>>>>>> d496b7d9
     Func_flush = flush_clwb;
     Func_predrain_fence = predrain_fence_sfence;
   }
 
   if (is_cpu_pcommit_present()) {
-<<<<<<< HEAD
     LOG_INFO("Found pcommit \n");
-=======
-    printf("Found pcommit \n");
->>>>>>> d496b7d9
     Func_drain = drain_pcommit;
   }
 
@@ -361,8 +353,8 @@
 
   // Create a data file
   if ((data_fd = open(data_file_name.c_str(), 
-                  O_CREAT | O_TRUNC | O_RDWR, 
-                  S_IRUSR | S_IWUSR | S_IRGRP | S_IWGRP | S_IROTH | S_IWOTH)) < 0) {
+                      O_CREAT | O_TRUNC | O_RDWR,
+                      S_IRUSR | S_IWUSR | S_IRGRP | S_IWGRP | S_IROTH | S_IWOTH)) < 0) {
     perror(data_file_name.c_str());
     exit(EXIT_FAILURE);
   }
@@ -416,57 +408,30 @@
     case BACKEND_TYPE_SSD:
     case BACKEND_TYPE_HDD: {
       {
-<<<<<<< HEAD
         size_t cache_data_file_offset = 0;
 
-      // Lock the file
-      data_file_spinlock.Lock();
-
-      // Check if within bounds
-      if (data_file_offset < data_file_len) {
-      cache_data_file_offset = data_file_offset;
-
-      // Offset by the requested size
-      data_file_offset += size;
-
-      // Unlock the file
-      data_file_spinlock.Unlock();
-
-      void *address = reinterpret_cast<char*>(data_file_address) + cache_data_file_offset;
-      return address;
-      }
-
-      data_file_spinlock.Unlock();
-      throw Exception("no more memory available: offset : " + std::to_string(data_file_offset) +
-              " length : " + std::to_string(data_file_len));
-
-      return nullptr;
-=======
-    	  size_t cache_data_file_offset = 0;
-
-		  // Lock the file
-		  data_file_spinlock.Lock();
-
-		  // Check if within bounds
-		  if (data_file_offset < data_file_len) {
-			cache_data_file_offset = data_file_offset;
-
-			// Offset by the requested size
-			data_file_offset += size;
-
-			// Unlock the file
-			data_file_spinlock.Unlock();
-
-			void *address = reinterpret_cast<char*>(data_file_address) + cache_data_file_offset;
-			return address;
-		  }
-
-		  data_file_spinlock.Unlock();
-		  throw Exception("no more memory available: offset : " + std::to_string(data_file_offset) +
-						  " length : " + std::to_string(data_file_len));
-
-		  return nullptr;
->>>>>>> d496b7d9
+        // Lock the file
+        data_file_spinlock.Lock();
+
+        // Check if within bounds
+        if (data_file_offset < data_file_len) {
+          cache_data_file_offset = data_file_offset;
+
+          // Offset by the requested size
+          data_file_offset += size;
+
+          // Unlock the file
+          data_file_spinlock.Unlock();
+
+          void *address = reinterpret_cast<char*>(data_file_address) + cache_data_file_offset;
+          return address;
+        }
+
+        data_file_spinlock.Unlock();
+        throw Exception("no more memory available: offset : " + std::to_string(data_file_offset) +
+                        " length : " + std::to_string(data_file_len));
+
+        return nullptr;
       }
     } break;
 
