//===----------------------------------------------------------------------===//
//
//                         Peloton
//
// backend_stats_context.cpp
//
// Identification: src/backend/statistics/backend_stats_context.cpp
//
// Copyright (c) 2015-16, Carnegie Mellon University Database Group
//
//===----------------------------------------------------------------------===//


#include <mutex>
#include <map>
#include <vector>

#include "backend/common/types.h"
#include "backend/statistics/backend_stats_context.h"
#include "backend/statistics/stats_aggregator.h"

//===--------------------------------------------------------------------===//
// GUC Variables
//===--------------------------------------------------------------------===//


namespace peloton {
namespace stats {


BackendStatsContext::BackendStatsContext() {
  std::thread::id this_id = std::this_thread::get_id();
  thread_id = this_id;
<<<<<<< HEAD
=======


>>>>>>> 496793bd
}

BackendStatsContext::~BackendStatsContext() {
  //peloton::stats::StatsAggregator::GetInstance().UnregisterContext(thread_id);

}

void BackendStatsContext::Aggregtate(BackendStatsContext &source_) {
  txn_committed.Aggregate(source_.txn_committed);
  txn_aborted.Aggregate(source_.txn_aborted);
}


}  // namespace stats
}  // namespace peloton<|MERGE_RESOLUTION|>--- conflicted
+++ resolved
@@ -31,11 +31,6 @@
 BackendStatsContext::BackendStatsContext() {
   std::thread::id this_id = std::this_thread::get_id();
   thread_id = this_id;
-<<<<<<< HEAD
-=======
-
-
->>>>>>> 496793bd
 }
 
 BackendStatsContext::~BackendStatsContext() {
