//===----------------------------------------------------------------------===//
//
//                         PelotonDB
//
// expr_transformer.h
//
// Identification: src/backend/bridge/dml/expr/expr_transformer.h
//
// Copyright (c) 2015, Carnegie Mellon University Database Group
//
//===----------------------------------------------------------------------===//

#pragma once

#include "backend/expression/abstract_expression.h"

#include "postgres.h"
#include "nodes/execnodes.h"

namespace peloton {
namespace bridge {

/**
 * @brief Helper class to transform a Postgres Expr tree to Peloton Expr tree
 */
class ExprTransformer {
 public:
  ExprTransformer(const ExprTransformer &) = delete;
  ExprTransformer &operator=(const ExprTransformer &) = delete;
  ExprTransformer(const ExprTransformer &&) = delete;
  ExprTransformer &operator=(const ExprTransformer &&) = delete;

  static expression::AbstractExpression *TransformExpr(
      const ExprState *expr_state);
<<<<<<< HEAD
  //added by michael
  static expression::AbstractExpression *TransformExpr(
      const Expr *expr);
=======

  static std::vector<std::unique_ptr<const expression::AbstractExpression>>
  TransformExprList(const ExprState *expr_state);

>>>>>>> cbfe35d8
  static bool CleanExprTree(expression::AbstractExpression* root);
 private:
  /*
   * This set of TransformYYY methods should transform an PG ExprState tree
   * rooted at a ExprState pointing to a YYY Expr node.
   * A YYY Expr node should have a nodeTag of T_YYY.
   */

  static expression::AbstractExpression *TransformConst(const ExprState *es);
  static expression::AbstractExpression *TransformOp(const ExprState *es);
  static expression::AbstractExpression *TransformScalarArrayOp(const ExprState *es); //added by michael for IN operator
  static expression::AbstractExpression *TransformVar(const ExprState *es);
  static expression::AbstractExpression *TransformBool(const ExprState *es);
  static expression::AbstractExpression *TransformParam(const ExprState *es);
  static expression::AbstractExpression *TransformRelabelType(
      const ExprState *es);
  static expression::AbstractExpression *TransformFunc(const ExprState *es);
  static expression::AbstractExpression *TransformAggRef(const ExprState *es);

  static expression::AbstractExpression *TransformConst(const Expr *es);
  static expression::AbstractExpression *TransformVar(const Expr *es);
  static expression::AbstractExpression *TransformBool(const Expr *es);
  static expression::AbstractExpression *TransformParam(const Expr *es);


  static expression::AbstractExpression *TransformList(
      const ExprState *es, ExpressionType et = EXPRESSION_TYPE_CONJUNCTION_AND);

  /* Utilities */
  static expression::AbstractExpression*
  ReMapPgFunc(Oid pg_func_id, List* args);
};

}  // namespace bridge
}  // namespace peloton<|MERGE_RESOLUTION|>--- conflicted
+++ resolved
@@ -32,17 +32,15 @@
 
   static expression::AbstractExpression *TransformExpr(
       const ExprState *expr_state);
-<<<<<<< HEAD
-  //added by michael
+
   static expression::AbstractExpression *TransformExpr(
       const Expr *expr);
-=======
 
   static std::vector<std::unique_ptr<const expression::AbstractExpression>>
   TransformExprList(const ExprState *expr_state);
 
->>>>>>> cbfe35d8
   static bool CleanExprTree(expression::AbstractExpression* root);
+
  private:
   /*
    * This set of TransformYYY methods should transform an PG ExprState tree
