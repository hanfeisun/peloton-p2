//===----------------------------------------------------------------------===//
//
//                         PelotonDB
//
// mapper_index_scan.cpp
//
// Identification: src/backend/bridge/dml/mapper/mapper_index_scan.cpp
//
// Copyright (c) 2015, Carnegie Mellon University Database Group
//
//===----------------------------------------------------------------------===//

#include "backend/bridge/dml/mapper/mapper.h"
#include "backend/planner/index_scan_plan.h"

namespace peloton {
namespace bridge {

//===--------------------------------------------------------------------===//
// Index Scan
//===--------------------------------------------------------------------===//

/*
 * @brief transform a expr tree into info that a index scan node needs
 * */
static void BuildScanKey(
    const ScanKey scan_keys, int num_keys,
    const IndexRuntimeKeyInfo *runtime_keys, int num_runtime_keys,
    planner::IndexScanPlan::IndexScanDesc &index_scan_desc);


static void BuildRuntimeKey(const IndexRuntimeKeyInfo* runtime_keys, int num_runtime_keys,
    planner::IndexScanPlan::IndexScanDesc &index_scan_desc);
/**
 * @brief Convert a Postgres IndexScanState into a Peloton IndexScanPlan.
 *        able to handle:
 *          1. simple operator with constant comparison value: indexkey op
 * constant)
 *        unable to handle:
 *          2. redundant simple qualifier: WHERE id > 4 and id > 3
 *          3. simple operator with non-constant value
 *          4. row compare expr: (indexkey, indexkey) op (expr, expr)
 *          5. scalar array op expr: indexkey op ANY (array-expression)
 *          6. null test: indexkey IS NULL/IS NOT NULL
 *          7. order by
 *          8. unary op
 * @return Pointer to the constructed AbstractPlan.
 */
planner::AbstractPlan *PlanTransformer::TransformIndexScan(
    const IndexScanPlanState *iss_plan_state,
    const TransformOptions options) {
  /* info needed to initialize plan node */

  planner::IndexScanPlan::IndexScanDesc index_scan_desc;

  /* Resolve target relation */
  Oid table_oid = iss_plan_state->table_oid;
  Oid database_oid = iss_plan_state->database_oid;

  const IndexScan *iss_plan = iss_plan_state->iss_plan;

  storage::DataTable *table = static_cast<storage::DataTable *>(
      catalog::Manager::GetInstance().GetTableWithOid(database_oid, table_oid));

  assert(table);

  /* Resolve index  */
  index_scan_desc.index = table->GetIndexWithOid(iss_plan->indexid);
  if(nullptr == index_scan_desc.index){
    LOG_ERROR("Fail to get index with oid : %u \n", iss_plan->indexid);
  };
  LOG_INFO("Index scan on %s using oid %u, index name: %s",table->GetName().c_str(), iss_plan->indexid,
           index_scan_desc.index->GetName().c_str());

  /* Resolve index order */
  /* Only support forward scan direction */
  LOG_TRACE("Scan order: %d", iss_plan->indexorderdir);
  // assert(iss_plan->indexorderdir == ForwardScanDirection);

  /* index qualifier and scan keys */

  LOG_TRACE("num of scan keys = %d, num of runtime key = %d", iss_plan_state->iss_NumScanKeys, iss_plan_state->iss_NumRuntimeKeys);
  BuildScanKey(iss_plan_state->iss_ScanKeys, iss_plan_state->iss_NumScanKeys,
               iss_plan_state->iss_RuntimeKeys, iss_plan_state->iss_NumRuntimeKeys,
               index_scan_desc);

  /* handle simple cases */
  /* ORDER BY, not support */

  /* Extract the generic scan info (including qual and projInfo) */
  planner::AbstractPlan *parent = nullptr;
  expression::AbstractExpression *predicate = nullptr;
  std::vector<oid_t> column_ids;

  GetGenericInfoFromScanState(parent, predicate, column_ids,
                              iss_plan_state,
                              options.use_projInfo);

  auto scan_node =
      new planner::IndexScanPlan(predicate, column_ids, table, index_scan_desc);

  planner::AbstractPlan *rv = nullptr;
  /* Check whether a parent is presented, connect with the scan node if yes */
  if (parent) {
    parent->AddChild(scan_node);
    rv = parent;
  } else {
    rv = scan_node;
  }

  return rv;
}
/**
 * @brief Helper function to build index scan descriptor.
 *        This function assumes the qualifiers are all non-trivial.
 *        i.e. There is no case such as WHERE id > 3 and id > 6
 *        This function can only handle simple constant case
 * @param scan_keys an array of scankey struct from Postgres
 * @param num_keys the number of scan keys
 * @param index_scan_desc the index scan node descriptor in Peloton
 * @return True if succeed
 *         False if fail
 */
static void BuildScanKey(
    const ScanKey scan_keys, int num_keys,
    const IndexRuntimeKeyInfo* runtime_keys, int num_runtime_keys,
    planner::IndexScanPlan::IndexScanDesc &index_scan_desc) {

  ScanKey scan_key = scan_keys;

  if (num_runtime_keys > 0) {
    assert(num_runtime_keys == num_keys);
    BuildRuntimeKey(runtime_keys, num_runtime_keys, index_scan_desc);
  }

  for (int key_itr = 0; key_itr < num_keys; key_itr++, scan_key++) {
    // currently, only support simple case
    assert(!(scan_key->sk_flags & SK_ISNULL));
    assert(!(scan_key->sk_flags & SK_ORDER_BY));
    assert(!(scan_key->sk_flags & SK_UNARY));
    assert(!(scan_key->sk_flags & SK_ROW_HEADER));
    assert(!(scan_key->sk_flags & SK_ROW_MEMBER));
    assert(!(scan_key->sk_flags & SK_ROW_END));
    assert(!(scan_key->sk_flags & SK_SEARCHNULL));
    assert(!(scan_key->sk_flags & SK_SEARCHNOTNULL));

    Value value =

       TupleTransformer::GetValue(scan_key->sk_argument, scan_key->sk_subtype);
    index_scan_desc.key_column_ids.push_back(scan_key->sk_attno -
                                             1);  // 1 indexed


    index_scan_desc.values.push_back(value);
    LOG_TRACE("key no: %d", scan_key->sk_attno);
    switch (scan_key->sk_strategy) {
      case BTLessStrategyNumber:
<<<<<<< HEAD
        LOG_TRACE("key < %s", value.GetInfo().c_str());
=======
        LOG_INFO("key < %s", value.Debug().c_str());
>>>>>>> f40bc942
        index_scan_desc.expr_types.push_back(
            ExpressionType::EXPRESSION_TYPE_COMPARE_LESSTHAN);
        break;
      case BTLessEqualStrategyNumber:
<<<<<<< HEAD
        LOG_TRACE("key <= %s", value.GetInfo().c_str());
=======
        LOG_INFO("key <= %s", value.Debug().c_str());
>>>>>>> f40bc942
        index_scan_desc.expr_types.push_back(
            ExpressionType::EXPRESSION_TYPE_COMPARE_LESSTHANOREQUALTO);
        break;
      case BTEqualStrategyNumber:
<<<<<<< HEAD
        LOG_TRACE("key = %s", value.GetInfo().c_str());
=======
        LOG_INFO("key = %s", value.Debug().c_str());
>>>>>>> f40bc942
        index_scan_desc.expr_types.push_back(
            ExpressionType::EXPRESSION_TYPE_COMPARE_EQUAL);
        break;
      case BTGreaterEqualStrategyNumber:
<<<<<<< HEAD
        LOG_TRACE("key >= %s", value.GetInfo().c_str());
=======
        LOG_INFO("key >= %s", value.Debug().c_str());
>>>>>>> f40bc942
        index_scan_desc.expr_types.push_back(
            ExpressionType::EXPRESSION_TYPE_COMPARE_GREATERTHANOREQUALTO);
        break;
      case BTGreaterStrategyNumber:
<<<<<<< HEAD
        LOG_TRACE("key > %s", value.GetInfo().c_str());
=======
        LOG_INFO("key > %s", value.Debug().c_str());
>>>>>>> f40bc942
        index_scan_desc.expr_types.push_back(
            ExpressionType::EXPRESSION_TYPE_COMPARE_GREATERTHAN);
        break;
      default:
        LOG_ERROR("Invalid strategy num %d", scan_key->sk_strategy);
        index_scan_desc.expr_types.push_back(
            ExpressionType::EXPRESSION_TYPE_INVALID);
        break;
    }
  }
}

static void BuildRuntimeKey(const IndexRuntimeKeyInfo* runtime_keys, int num_runtime_keys,
    planner::IndexScanPlan::IndexScanDesc &index_scan_desc) {
  for (int i = 0; i < num_runtime_keys; i++) {
    auto expr = ExprTransformer::TransformExpr(runtime_keys[i].key_expr);
    index_scan_desc.runtime_keys.push_back(expr);
    LOG_TRACE("Runtime scankey Expr: %s", expr->Debug(" ").c_str());
  }
}

/**
 * @brief Convert a Postgres IndexOnlyScanState into a Peloton IndexScanPlan.
 *        able to handle:
 *          1. simple operator with constant comparison value: indexkey op
 * constant)
 *        unable to handle:
 *          2. redundant simple qualifier: WHERE id > 4 and id > 3
 *          3. simple operator with non-constant value
 *          4. row compare expr: (indexkey, indexkey) op (expr, expr)
 *          5. scalar array op expr: indexkey op ANY (array-expression)
 *          6. null test: indexkey IS NULL/IS NOT NULL
 *          7. order by
 *          8. unary op
 * @return Pointer to the constructed AbstractPlan.
 */
planner::AbstractPlan *PlanTransformer::TransformIndexOnlyScan(
    const IndexOnlyScanPlanState *ioss_plan_state,
    const TransformOptions options) {
  /* info needed to initialize plan node */
  planner::IndexScanPlan::IndexScanDesc index_scan_desc;

  /* Resolve target relation */
  Oid table_oid = ioss_plan_state->table_oid;
  Oid database_oid = ioss_plan_state->database_oid;

  LOG_TRACE("Index Only Scan :: DB OID :: %u Table OID :: %u",
           database_oid, table_oid);

  const IndexOnlyScan *ioss_plan = ioss_plan_state->ioss_plan;

  storage::DataTable *table = static_cast<storage::DataTable *>(
      catalog::Manager::GetInstance().GetTableWithOid(database_oid, table_oid));
  assert(table);

  /* Resolve index  */
  index_scan_desc.index = table->GetIndexWithOid(ioss_plan->indexid);
  LOG_INFO("Index scan on oid %u, index name: %s", ioss_plan->indexid,
           index_scan_desc.index->GetName().c_str());

  /* Resolve index order */
  /* Only support forward scan direction */
  LOG_TRACE("Scan order: %d", ioss_plan->indexorderdir);
  // assert(iss_plan->indexorderdir == ForwardScanDirection);

  /* index qualifier and scan keys */
  LOG_TRACE("num of scan keys = %d, num of runtime key = %d", ioss_plan_state->ioss_NumScanKeys, ioss_plan_state->ioss_NumRuntimeKeys);
  BuildScanKey(ioss_plan_state->ioss_ScanKeys,
               ioss_plan_state->ioss_NumScanKeys,
               ioss_plan_state->ioss_RuntimeKeys,
               ioss_plan_state->ioss_NumRuntimeKeys, index_scan_desc);


  /* handle simple cases */
  /* ORDER BY, not support */

  /* Extract the generic scan info (including qual and projInfo) */
  planner::AbstractPlan *parent = nullptr;
  expression::AbstractExpression *predicate = nullptr;
  std::vector<oid_t> column_ids;

  GetGenericInfoFromScanState(parent, predicate, column_ids,
                              ioss_plan_state,
                              options.use_projInfo);

  auto scan_node =
      new planner::IndexScanPlan(predicate, column_ids, table, index_scan_desc);

  planner::AbstractPlan *rv = nullptr;
  /* Check whether a parent is presented, connect with the scan node if yes */
  if (parent) {
    parent->AddChild(scan_node);
    rv = parent;
  } else {
    rv = scan_node;
  }

  return rv;
}

/**
 * @brief Convert a Postgres BitmapScan into a Peloton IndexScanPlan
 *        We currently only handle the case where the lower plan is a
 *BitmapIndexScan
 *
 * @return Pointer to the constructed AbstractPlan
 */
planner::AbstractPlan *PlanTransformer::TransformBitmapHeapScan(
    const BitmapHeapScanPlanState *bhss_plan_state,
    const TransformOptions options) {
  planner::IndexScanPlan::IndexScanDesc index_scan_desc;

  /* resolve target relation */
  Oid table_oid = bhss_plan_state->table_oid;
  Oid database_oid =  bhss_plan_state->database_oid;

  const BitmapIndexScanPlanState *biss_state =
      reinterpret_cast<const BitmapIndexScanPlanState *>(
          outerAbstractPlanState(bhss_plan_state));
  const BitmapIndexScan *biss_plan =
      reinterpret_cast<const BitmapIndexScan *>(biss_state->biss_plan);

  storage::DataTable *table = static_cast<storage::DataTable *>(
      catalog::Manager::GetInstance().GetTableWithOid(database_oid, table_oid));

  assert(table);
  LOG_TRACE("Scan from: database oid %u table oid %u", database_oid, table_oid);

  /* Resolve index  */
  index_scan_desc.index = table->GetIndexWithOid(biss_plan->indexid);

  if (nullptr == index_scan_desc.index) {
    LOG_ERROR("Can't find Index oid %u \n", biss_plan->indexid);
  }
  LOG_INFO("BitmapIdxmap scan on %s using Index oid %u, index name: %s",
           table->GetName().c_str(), biss_plan->indexid, index_scan_desc.index->GetName().c_str());

  assert(index_scan_desc.index);

  /* Resolve index order */
  /* Only support forward scan direction */

  /* index qualifier and scan keys */

  LOG_TRACE("num of scan keys = %d, num of runtime key = %d", biss_state->biss_NumScanKeys, biss_state->biss_NumRuntimeKeys);
  BuildScanKey(biss_state->biss_ScanKeys, biss_state->biss_NumScanKeys,
               biss_state->biss_RuntimeKeys, biss_state->biss_NumRuntimeKeys,
               index_scan_desc);

  /* handle simple cases */

  /* ORDER BY, not support */

  /* Extract the generic scan info (including qual and projInfo) */
  planner::AbstractPlan *parent = nullptr;
  expression::AbstractExpression *predicate = nullptr;
  std::vector<oid_t> column_ids;

  GetGenericInfoFromScanState(parent, predicate, column_ids,
                              bhss_plan_state,
                              options.use_projInfo);

  auto scan_node =
      new planner::IndexScanPlan(predicate, column_ids, table, index_scan_desc);

  planner::AbstractPlan *rv = nullptr;
  /* Check whether a parent is presented, connect with the scan node if yes */
  if (parent) {
    parent->AddChild(scan_node);
    rv = parent;
  } else {
    rv = scan_node;
  }

  return rv;
}

}  // namespace bridge
}  // namespace peloton<|MERGE_RESOLUTION|>--- conflicted
+++ resolved
@@ -155,47 +155,27 @@
     LOG_TRACE("key no: %d", scan_key->sk_attno);
     switch (scan_key->sk_strategy) {
       case BTLessStrategyNumber:
-<<<<<<< HEAD
-        LOG_TRACE("key < %s", value.GetInfo().c_str());
-=======
         LOG_INFO("key < %s", value.Debug().c_str());
->>>>>>> f40bc942
         index_scan_desc.expr_types.push_back(
             ExpressionType::EXPRESSION_TYPE_COMPARE_LESSTHAN);
         break;
       case BTLessEqualStrategyNumber:
-<<<<<<< HEAD
-        LOG_TRACE("key <= %s", value.GetInfo().c_str());
-=======
         LOG_INFO("key <= %s", value.Debug().c_str());
->>>>>>> f40bc942
         index_scan_desc.expr_types.push_back(
             ExpressionType::EXPRESSION_TYPE_COMPARE_LESSTHANOREQUALTO);
         break;
       case BTEqualStrategyNumber:
-<<<<<<< HEAD
-        LOG_TRACE("key = %s", value.GetInfo().c_str());
-=======
         LOG_INFO("key = %s", value.Debug().c_str());
->>>>>>> f40bc942
         index_scan_desc.expr_types.push_back(
             ExpressionType::EXPRESSION_TYPE_COMPARE_EQUAL);
         break;
       case BTGreaterEqualStrategyNumber:
-<<<<<<< HEAD
-        LOG_TRACE("key >= %s", value.GetInfo().c_str());
-=======
         LOG_INFO("key >= %s", value.Debug().c_str());
->>>>>>> f40bc942
         index_scan_desc.expr_types.push_back(
             ExpressionType::EXPRESSION_TYPE_COMPARE_GREATERTHANOREQUALTO);
         break;
       case BTGreaterStrategyNumber:
-<<<<<<< HEAD
-        LOG_TRACE("key > %s", value.GetInfo().c_str());
-=======
         LOG_INFO("key > %s", value.Debug().c_str());
->>>>>>> f40bc942
         index_scan_desc.expr_types.push_back(
             ExpressionType::EXPRESSION_TYPE_COMPARE_GREATERTHAN);
         break;
