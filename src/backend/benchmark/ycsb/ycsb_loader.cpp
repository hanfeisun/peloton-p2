//===----------------------------------------------------------------------===//
//
//                         PelotonDB
//
// ycsb_loader.cpp
//
// Identification: benchmark/ycsb/ycsb_loader.cpp
//
// Copyright (c) 2015, Carnegie Mellon University Database Group
//
//===----------------------------------------------------------------------===//

#include <memory>
#include <string>
#include <unordered_map>
#include <vector>
#include <chrono>
#include <iostream>
#include <ctime>
#include <cassert>

#include "backend/benchmark/ycsb/ycsb_loader.h"
#include "backend/benchmark/ycsb/ycsb_configuration.h"
#include "backend/catalog/manager.h"
#include "backend/catalog/schema.h"
#include "backend/concurrency/transaction.h"
#include "backend/concurrency/transaction_manager_factory.h"
#include "backend/executor/abstract_executor.h"
#include "backend/executor/insert_executor.h"
#include "backend/expression/constant_value_expression.h"
#include "backend/expression/expression_util.h"
#include "backend/index/index_factory.h"
#include "backend/planner/insert_plan.h"
#include "backend/storage/tile.h"
#include "backend/storage/tile_group.h"
#include "backend/storage/data_table.h"
#include "backend/storage/table_factory.h"
#include "backend/storage/database.h"

namespace peloton {
namespace benchmark {
namespace ycsb {

storage::Database* ycsb_database;

storage::DataTable* user_table;

void CreateYCSBDatabase() {
  const oid_t col_count = state.column_count + 1;
  const bool is_inlined = true;

  /////////////////////////////////////////////////////////
  // Create tables
  /////////////////////////////////////////////////////////

  // Clean up
  delete ycsb_database;
  ycsb_database = nullptr;
  user_table = nullptr;

  auto& manager = catalog::Manager::GetInstance();
  ycsb_database = new storage::Database(ycsb_database_oid);
  manager.AddDatabase(ycsb_database);

  bool own_schema = true;
  bool adapt_table = false;

  // Create schema first
  std::vector<catalog::Column> columns;

  auto column =
      catalog::Column(VALUE_TYPE_INTEGER, GetTypeSize(VALUE_TYPE_INTEGER),
                      "YCSB_KEY", is_inlined);
  columns.push_back(column);

  for (oid_t col_itr = 1; col_itr < col_count; col_itr++) {
    auto column =
        catalog::Column(VALUE_TYPE_VARCHAR, ycsb_field_length,
                        "FIELD" + std::to_string(col_itr), is_inlined);
    columns.push_back(column);
  }

  catalog::Schema *table_schema = new catalog::Schema(columns);
  std::string table_name("USERTABLE");

  user_table = storage::TableFactory::GetDataTable(
      ycsb_database_oid,
      user_table_oid,
      table_schema, table_name,
      DEFAULT_TUPLES_PER_TILEGROUP,
      own_schema,
      adapt_table);

  ycsb_database->AddTable(user_table);

  // Primary index on user key
  std::vector<oid_t> key_attrs;

  auto tuple_schema = user_table->GetSchema();
  catalog::Schema *key_schema;
  index::IndexMetadata *index_metadata;
  bool unique;

  key_attrs = {0};
  key_schema = catalog::Schema::CopySchema(tuple_schema, key_attrs);
  key_schema->SetIndexedColumns(key_attrs);

  unique = true;

  index_metadata = new index::IndexMetadata(
      "primary_index",
      user_table_pkey_index_oid,
      INDEX_TYPE_BTREE,
      INDEX_CONSTRAINT_TYPE_INVALID,
      tuple_schema, key_schema, unique);

  index::Index *pkey_index = index::IndexFactory::GetInstance(index_metadata);
  user_table->AddIndex(pkey_index);

}

void LoadYCSBDatabase() {
  const oid_t col_count = state.column_count + 1;
  const int tuple_count = state.scale_factor * DEFAULT_TUPLES_PER_TILEGROUP;

  // Pick the user table
  auto table_schema = user_table->GetSchema();
  std::string field_raw_value(ycsb_field_length - 1, 'o');

  /////////////////////////////////////////////////////////
  // Load in the data
  /////////////////////////////////////////////////////////

  // Insert tuples into tile_group.
  auto &txn_manager = concurrency::TransactionManagerFactory::GetInstance();
  const bool allocate = true;
  auto txn = txn_manager.BeginTransaction();
  std::unique_ptr<VarlenPool> pool(new VarlenPool(BACKEND_TYPE_MM));
  std::unique_ptr<executor::ExecutorContext> context(
      new executor::ExecutorContext(txn));

  int rowid;
  for (rowid = 0; rowid < tuple_count; rowid++) {

    storage::Tuple* tuple = new storage::Tuple(table_schema, allocate);
    auto key_value = ValueFactory::GetIntegerValue(rowid);
    auto field_value = ValueFactory::GetStringValue(field_raw_value);

    tuple->SetValue(0, key_value, nullptr);
    for (oid_t col_itr = 1; col_itr < col_count; col_itr++) {
      tuple->SetValue(col_itr, field_value, pool.get());
    }

<<<<<<< HEAD
    std::unique_ptr<const planner::ProjectInfo> project_info{
      MakeProjectInfoFromTuple(tuple)};

    planner::InsertPlan node(user_table, std::move(project_info));
=======
    planner::InsertPlan node(user_table, nullptr, tuple);
>>>>>>> d9fc9348
    executor::InsertExecutor executor(&node, context.get());
    executor.Execute();
  }

<<<<<<< HEAD
  txn_manager.CommitTransaction();
=======
  txn_manager.CommitTransaction(txn);


>>>>>>> d9fc9348
}


}  // namespace ycsb
}  // namespace benchmark
}  // namespace peloton<|MERGE_RESOLUTION|>--- conflicted
+++ resolved
@@ -151,25 +151,12 @@
       tuple->SetValue(col_itr, field_value, pool.get());
     }
 
-<<<<<<< HEAD
-    std::unique_ptr<const planner::ProjectInfo> project_info{
-      MakeProjectInfoFromTuple(tuple)};
-
-    planner::InsertPlan node(user_table, std::move(project_info));
-=======
     planner::InsertPlan node(user_table, nullptr, tuple);
->>>>>>> d9fc9348
     executor::InsertExecutor executor(&node, context.get());
     executor.Execute();
   }
 
-<<<<<<< HEAD
   txn_manager.CommitTransaction();
-=======
-  txn_manager.CommitTransaction(txn);
-
-
->>>>>>> d9fc9348
 }
 
 
