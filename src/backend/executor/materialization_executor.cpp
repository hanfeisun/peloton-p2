--- conflicted
+++ resolved
@@ -28,15 +28,9 @@
  * @param node Materialization node corresponding to this executor.
  */
 MaterializationExecutor::MaterializationExecutor(
-<<<<<<< HEAD
     planner::AbstractPlanNode *node,
     ExecutorContext *executor_context)
 : AbstractExecutor(node, executor_context) {}
-=======
-    planner::AbstractPlanNode *node)
-    : AbstractExecutor(node) {
-}
->>>>>>> 74471e2b
 
 /**
  * @brief Nothing to init at the moment.
@@ -62,12 +56,8 @@
 void MaterializationExecutor::GenerateTileToColMap(
     const std::unordered_map<oid_t, oid_t> &old_to_new_cols,
     LogicalTile *source_tile,
-<<<<<<< HEAD
     std::unordered_map<storage::Tile *, std::vector<oid_t> > &
     cols_in_physical_tile) {
-=======
-    std::unordered_map<storage::Tile *, std::vector<oid_t> > & cols_in_physical_tile) {
->>>>>>> 74471e2b
   for (const auto &kv : old_to_new_cols) {
     oid_t col = kv.first;
 
@@ -89,12 +79,8 @@
 void MaterializationExecutor::MaterializeByTiles(
     LogicalTile *source_tile,
     const std::unordered_map<oid_t, oid_t> &old_to_new_cols,
-<<<<<<< HEAD
     const std::unordered_map<storage::Tile *, std::vector<oid_t> > &
     tile_to_cols,
-=======
-    const std::unordered_map<storage::Tile *, std::vector<oid_t> > & tile_to_cols,
->>>>>>> 74471e2b
     storage::Tile *dest_tile) {
   // Copy over all data from each base tile.
   for (const auto &kv : tile_to_cols) {
