//===----------------------------------------------------------------------===//
//
//                         Peloton
//
// skiplist.h
//
// Identification: src/include/index/skiplist.h
//
// Copyright (c) 2015-17, Carnegie Mellon University Database Group
//
//===----------------------------------------------------------------------===//

#pragma once

#include <functional>
#include <vector>
#include <thread>
#include <assert.h>
#include <cstdlib>
#include <ctime>

namespace peloton {
  namespace index {

/*
 * SKIPLIST_TEMPLATE_ARGUMENTS - Save some key strokes
 */
#define SKIPLIST_TEMPLATE_ARGUMENTS                                       \
  template <typename KeyType, typename ValueType, typename KeyComparator, \
            typename KeyEqualityChecker, typename ValueEqualityChecker>

#define SKIPLIST_MAX_LEVEL 16

    SKIPLIST_TEMPLATE_ARGUMENTS
    class SkipList {
      class BaseNode;
      class EpochManager;

      const KeyComparator key_cmp_obj;
      const KeyEqualityChecker key_eq_obj;
      const ValueEqualityChecker value_eq_obj;

      const int find_less_than = -1; // <
      const int find_equal = 0;  // ==
      const int find_greater_equal = 1;  // >=

      /*
       * types of skiplist node. A leaf data node is a node at skiplist
       * level 0 (bottom level). A InnerDataNode is a node at level > 0.
       * Such nodes have only keys and pointers without data. Header and
       * Footer nodes are nodes at the start and end at each level. So every
       * data node, inner or leaf, are n between header and footer nodes.
       *
       */
      enum class NodeType : short {
        InnerDataNode = 0,
        LeafDataNode = 1,
        HeaderNode = 2,
        FooterNode = 3,
      };

    public:
      SkipList(KeyComparator p_key_cmp_obj = KeyComparator{},
               KeyEqualityChecker p_key_eq_obj = KeyEqualityChecker{},
               ValueEqualityChecker p_value_eq_obj = ValueEqualityChecker{},
               bool allowDupKey = false)
        : key_cmp_obj{p_key_cmp_obj},
          key_eq_obj{p_key_eq_obj},
          value_eq_obj{p_value_eq_obj},
          supportDupKey{allowDupKey} {
        /*
         * Initialize header and footer. Every inner data node and
         * leaf node is contained in between the header and footer
         * of the same level
         */
        for (short i = 0; i < SKIPLIST_MAX_LEVEL; ++i) {
          BaseNode *h_node = new BaseNode(NodeType::HeaderNode, i);
          h_node->topLevel = SKIPLIST_MAX_LEVEL;
          BaseNode *f_node = new BaseNode(NodeType::FooterNode, i);
          f_node->topLevel = SKIPLIST_MAX_LEVEL;

          h_node->right = f_node;

          if (i > 0) {
            h_node->down = header[i - 1];
            f_node->down = footer[i - 1];
          }
          header.push_back(h_node);
          footer.push_back(f_node);
        }
        std::srand(std::time(0));  //  seed random number generator
      }

      ~SkipList() {}

      /*
       * Insert key into skip list
       * If key exists and supportDupKey == false then return false
       * else on each level, find the desired position to insert the
       * key using CAS. repeat until insertion succeed
       */
      bool insert(const KeyType &key, const ValueType &value) {
        // if not support duplicate key and key exists
        if (!supportDupKey) {
          BaseNode *found = search_key(key, 0, find_equal);
          if (found != nullptr && !(found->is_deleted())) return false;
        }

        // insert from level 0 up until maxLevel
        // max level will be in range [0, 15] inclusive
        int maxLevel = generateLevel();
        std::vector<BaseNode *> nodes;

        // bottom up insertion, contrasting top-down deletion
        for (int i = 0; i <= maxLevel; i++) {
          NodeType curType = NodeType::LeafDataNode;
          if (i > 0) {
            curType = NodeType::InnerDataNode;
          }

          // todo: get memory from mem pool
          BaseNode *node = new BaseNode(curType, i, key, value);
          node->topLevel = maxLevel;

          if (i > 0) {
            node->down = nodes[i - 1];
            (nodes[i - 1])->up = node;
          } else {
            node->down = nullptr;
          }

          nodes.push_back(node);

          /*
           * on current level, start insert node. Keep trying until
           * CAS succeeds
           */
          while (true) {
            BaseNode *prev = level_find_insert_pos(key, i);
            BaseNode *ptrValue  = prev->get_right_node();
            node->right = ptrValue;
            if (__sync_bool_compare_and_swap(&(prev->right), ptrValue, node)) {
              break;
            }
          }
        }
        return true;
      }

      bool delete_key(const KeyType &key, const ValueType &value) {

        BaseNode *found = search_key(key, 0, find_equal);
        if (found == nullptr) return false;  // no such key

        while (!ValueCmpEqual(found->item_value, value)) {
          found = get_right_undeleted_node(found);
          if (found == nullptr || !KeyCmpEqual(found->node_key, key)) return false;
        }

        // control reaches here, then we are sure that found == node needs deleting

        // some other node is deleting this node as well. We accept their kindness
        if (found->is_deleted()) return true;

        found->mark_deleted();
        int topLevel = found -> topLevel;

        BaseNode *currentDeleteNode = found;

        // go to top node
        for (int i = topLevel; i > 0; i--) {
          currentDeleteNode = currentDeleteNode -> up;
        }

        // top down delete
        int currentLevel = topLevel;
        while (currentLevel >= 0) {
          BaseNode *prev = find_prev_node(currentDeleteNode, currentLevel);
          if (prev == nullptr) {  // this node has been removed
            currentDeleteNode = currentDeleteNode -> down;
            currentLevel --;
          }
          else {

            BaseNode *ptrValue = prev->get_right_node();
            if (__sync_bool_compare_and_swap(&(prev->right), ptrValue, currentDeleteNode->get_right_node())) {
              currentDeleteNode = currentDeleteNode -> down;
              currentLevel --;
            }
          }
        }
        return true;
      }

      void GetValue(const KeyType &key, std::vector<ValueType> &value_list) {
        BaseNode *found = search_key(key, 0, find_equal);
        if (found != nullptr) {
          value_list.push_back(found->item_value);
          while (true) {
            BaseNode *nextNode = get_right_undeleted_node(found);
            if (nextNode != nullptr && KeyCmpEqual(nextNode->node_key, key)) {
              found = nextNode;
              value_list.push_back(found->item_value);
            } else {
              break;
            }
          }
        }
        return;
      }

      using KeyValuePair = std::pair<KeyType, ValueType>;

      BaseNode* begin() {
        BaseNode *start = header[SKIPLIST_MAX_LEVEL-1];
        return get_right_undeleted_node(start);
      }

      BaseNode* begin(KeyType& lowKey) {
        BaseNode *start = search_key(lowKey, 0, find_gte);
        return start;
      }

      BaseNode* next(BaseNode *current) {
        return get_right_undeleted_node(current);
      }


      // This gives a hint on whether GC is needed on the index
      // For those that do not need GC this always return false
      bool NeedGC() { return false; }  // TODO: add need gc check

      // This function performs one round of GC
      // For those that do not need GC this should return immediately
      void PerformGC() { return; }  // TODO: add perform gc

<<<<<<< HEAD

      /*
         * KeyCmpLessEqual() - Compare a pair of keys for <= relation
         */
      inline bool KeyCmpLessEqual(const KeyType &key1, const KeyType &key2) const {
        return !KeyCmpGreater(key1, key2);
      }
     private:
=======
    private:
>>>>>>> 8619132d
      std::vector<BaseNode *> header;
      std::vector<BaseNode *> footer;
      bool supportDupKey;  //  whether or not support duplicate key in skiplist

      /*
       * Given a node, find the first non-footer node to its right that is not
       * deleted return null if no such node
       */
<<<<<<< HEAD
      BaseNode* get_right_undeleted_node(BaseNode *current) {
        assert(current != nullptr);  // should never pass in a null pointer
        assert(current->get_right_node() != nullptr);  // a header/inner/leaf always have right pointer
=======
      BaseNode *get_right_undeleted_node(const BaseNode *current) {
        // should never pass in a null pointer
        assert(current != nullptr);
        // a header/inner/leaf always have right pointer
        assert(current->get_right_node() != nullptr);
>>>>>>> 8619132d

        BaseNode *next = current->get_right_node();

        while (next->is_deleted() && next->node_type != NodeType::FooterNode) {
          next = next->get_right_node();
        }

        if (next->node_type == NodeType::FooterNode || next->is_deleted()) {
          return nullptr;
        } else {
          return next;
        }
      }

      /*
       * search_key() - Given a key, return the node at stop_level, given the
       *                find_mode. If no such key exists, return nullptr
       *
       * If the search_mode is find_prev, then return the largest node with
       * key < search key
       * If the search_mode is find_equal, then return node with key = search key
       * If the search_mode is find_gte, then return the smallest node with
       * key >= search key
       *
       */
      BaseNode *search_key(const KeyType &key, int stop_level, int search_mode) {
        assert(stop_level >= 0 &&
               stop_level < SKIPLIST_MAX_LEVEL);  // 0~15 inclusive

        int current_level = SKIPLIST_MAX_LEVEL - 1;
        BaseNode *current_node = header[current_level];
        BaseNode *current_right;

        // loop invariant:
        // 1). current_level >= stop_level
        // 2). current_node is not deleted
        // 3). current_node.key < key
        while (current_level >= stop_level) {
          current_right = get_right_undeleted_node(current_node);

          // no node that is undeleted and to the right of current node
          if (current_right == nullptr) {
            //  stop_level, search ends
            if (current_level == stop_level) {
              if (search_mode == find_less_than && !(current_node->is_header_node())) {
                return current_node;
              } else {
                return nullptr;
              }
            } else {
              // start search from lower level
              current_level--;
              current_node = current_node->down;
            }
          } else {

            // current right < search key, safe to move there
            if (KeyCmpLess(current_right->node_key, key)) {
              current_node = current_right;

            } else
              // current right == key
            if (KeyCmpEqual(current_right->node_key, key)) {

              if (current_level == stop_level) {
                if (search_mode == find_equal || search_mode == find_greater_equal) {
                  return current_right;
                } else {
                  return current_node->is_header_node() ? nullptr : current_node;
                }
              }
              else {
                if (search_mode == find_equal || search_mode == find_greater_equal) {
                  current_node = current_right;
                  int startLevel = current_level;
                  while (startLevel >= stop_level) {
                    current_node = current_node->down;
                    startLevel--;
                  }
                  return current_node;
                } else {
                  current_level--;
                  current_node = current_node->down;
                }
              }
            }
              // current right larger than search key
            else {
              if (current_level == stop_level) {
                if (search_mode == find_equal) {
                  return nullptr;
                }
                if (search_mode == find_greater_equal) {
                  return current_right;
                }
                return current_node->is_header_node() ? nullptr : current_node;
              } else {
                current_level--;
                current_node = current_node->down;
              }
            }
          }
        }
        assert(false);  // control should never reach here
        return nullptr;
      }

<<<<<<< HEAD
=======
      /*
       * Given a BaseNode node, find a BaseNode prev on level, such that
       * prev -> get_right_node() == node
       */
      BaseNode* find_prev_node(BaseNode* node, int level) {
        BaseNode *prev = search_key(node->node_key, level, find_less_than);
        if (prev == nullptr) prev = header[level];
        while (1) {
          if (prev -> get_right_node() == node) return prev;
          prev = prev -> get_right_node();
          if (prev->is_footer_node() || KeyCmpGreater(prev->node_key, node->node_key)) return nullptr;
        }
      }
>>>>>>> 8619132d


      int generateLevel() { return std::rand() & (SKIPLIST_MAX_LEVEL - 1); }

      /*
       * Given a key and level number, return the node in this after
       * after which this new key should be inserted
       */
      BaseNode *level_find_insert_pos(const KeyType &key, int level) {
        assert(level >= 0 && level < SKIPLIST_MAX_LEVEL);
        BaseNode *prev = search_key(key, level, find_less_than);
        if (prev == nullptr) {
          return header[level];
        } else {
          return prev;
        }
      }

      class BaseNode {
      public:
        BaseNode *right;  // the node to the right of current node
        BaseNode *down;   // node under current node. leaf node have no down node
        BaseNode *up;   // node above current node. This facilitates delete op
        KeyType node_key;
        ValueType item_value;
        NodeType node_type;
        short level;  // records the level in which this node resides
        short topLevel; // record the highest level node that will down-trace to this node

        /*
         * marks the LSB of the filed "right" with 1 to indicate this node has been
         * deleted
         */
        void mark_deleted() {
          right =
            reinterpret_cast<BaseNode *>((reinterpret_cast<uint64_t>(right)) | 0x1);
        }

        bool is_deleted() {
          return ((reinterpret_cast<uint64_t>(right)) & 0x1) == 1;
        };

        BaseNode* get_right_node() {
          return reinterpret_cast<BaseNode *>((reinterpret_cast<uint64_t>(right)) &
                                              (~0x1));
        }

        bool is_header_node() { return this->node_type == NodeType::HeaderNode; }

        bool is_footer_node() { return this->node_type == NodeType::FooterNode; }

        BaseNode(NodeType node_type, short level)
          : node_type{node_type}, level{level} {
          this->right = nullptr;
          this->down = nullptr;
          this->up = nullptr;
          this->topLevel = 0;
        };

        BaseNode(NodeType node_type, short level, KeyType node_key,
                 ValueType item_value)
          : BaseNode{node_type, level} {
          this->node_key = node_key;
          this->item_value = item_value;
          this->topLevel = 0;
        }
      };

      /////////////////////////////////////
      // Key Comparison Member Functions //
      /////////////////////////////////////

      /*
       * KeyCmpLess() - Compare two keys for "less than" relation
       *
       * If key1 < key2 return true
       * If not return false
       */
      inline bool KeyCmpLess(const KeyType &key1, const KeyType &key2) const {
        return key_cmp_obj(key1, key2);
      }

      /*
       * KeyCmpEqual() - Compare a pair of keys for equality
       *
       * This functions compares keys for equality relation
       */
      inline bool KeyCmpEqual(const KeyType &key1, const KeyType &key2) const {
        return key_eq_obj(key1, key2);
      }

      /*
       * KeyCmpGreaterEqual() - Compare a pair of keys for >= relation
       *
       * It negates result of keyCmpLess()
       */
      inline bool KeyCmpGreaterEqual(const KeyType &key1,
                                     const KeyType &key2) const {
        return !KeyCmpLess(key1, key2);
      }

      /*
       * KeyCmpGreater() - Compare a pair of keys for > relation
       *
       * It flips input for keyCmpLess()
       */
      inline bool KeyCmpGreater(const KeyType &key1, const KeyType &key2) const {
        return KeyCmpLess(key2, key1);
      }

      /////////////////////////////
      // Value Comparison Member //
      /////////////////////////////

      /*
       * ValueCmpEqual() - Compares whether two values are equal
       */
      inline bool ValueCmpEqual(const ValueType &v1, const ValueType &v2) {
        return value_eq_obj(v1, v2);
      }

    };  // End skiplist class

  }  // End index namespace
}  // End peloton namespace<|MERGE_RESOLUTION|>--- conflicted
+++ resolved
@@ -217,7 +217,7 @@
       }
 
       BaseNode* begin(KeyType& lowKey) {
-        BaseNode *start = search_key(lowKey, 0, find_gte);
+        BaseNode *start = search_key(lowKey, 0, find_greater_equal);
         return start;
       }
 
@@ -234,7 +234,6 @@
       // For those that do not need GC this should return immediately
       void PerformGC() { return; }  // TODO: add perform gc
 
-<<<<<<< HEAD
 
       /*
          * KeyCmpLessEqual() - Compare a pair of keys for <= relation
@@ -243,9 +242,6 @@
         return !KeyCmpGreater(key1, key2);
       }
      private:
-=======
-    private:
->>>>>>> 8619132d
       std::vector<BaseNode *> header;
       std::vector<BaseNode *> footer;
       bool supportDupKey;  //  whether or not support duplicate key in skiplist
@@ -254,17 +250,11 @@
        * Given a node, find the first non-footer node to its right that is not
        * deleted return null if no such node
        */
-<<<<<<< HEAD
-      BaseNode* get_right_undeleted_node(BaseNode *current) {
-        assert(current != nullptr);  // should never pass in a null pointer
-        assert(current->get_right_node() != nullptr);  // a header/inner/leaf always have right pointer
-=======
-      BaseNode *get_right_undeleted_node(const BaseNode *current) {
+      BaseNode *get_right_undeleted_node(BaseNode *current) {
         // should never pass in a null pointer
         assert(current != nullptr);
         // a header/inner/leaf always have right pointer
         assert(current->get_right_node() != nullptr);
->>>>>>> 8619132d
 
         BaseNode *next = current->get_right_node();
 
@@ -372,8 +362,6 @@
         return nullptr;
       }
 
-<<<<<<< HEAD
-=======
       /*
        * Given a BaseNode node, find a BaseNode prev on level, such that
        * prev -> get_right_node() == node
@@ -387,7 +375,6 @@
           if (prev->is_footer_node() || KeyCmpGreater(prev->node_key, node->node_key)) return nullptr;
         }
       }
->>>>>>> 8619132d
 
 
       int generateLevel() { return std::rand() & (SKIPLIST_MAX_LEVEL - 1); }
