//===----------------------------------------------------------------------===//
//
//                         Peloton
//
// transaction.h
//
// Identification: src/include/concurrency/transaction.h
//
// Copyright (c) 2015-16, Carnegie Mellon University Database Group
//
//===----------------------------------------------------------------------===//

#pragma once

#include <atomic>
#include <map>
#include <unordered_map>
#include <unordered_set>
#include <vector>

#include "common/exception.h"
#include "common/item_pointer.h"
#include "common/printable.h"
#include "type/types.h"

namespace peloton {
namespace concurrency {

//===--------------------------------------------------------------------===//
// Transaction
//===--------------------------------------------------------------------===//

class Transaction : public Printable {
  Transaction(Transaction const &) = delete;

 public:
  Transaction() { Init(INVALID_TXN_ID, INVALID_CID); }

  Transaction(const txn_id_t &txn_id) { Init(txn_id, INVALID_CID); }

  Transaction(const txn_id_t &txn_id, const cid_t &begin_cid) {
    Init(txn_id, begin_cid);
  }

  Transaction(const txn_id_t &txn_id, const cid_t &begin_cid, bool ro) {
    Init(txn_id, begin_cid);
    declared_readonly_ = ro;
  }

  ~Transaction() {}

  void Init(const txn_id_t &txn_id, const cid_t &begin_cid) {
    txn_id_ = txn_id;
    begin_cid_ = begin_cid;
    end_cid_ = MAX_CID;
    is_written_ = false;
    declared_readonly_ = false;
    insert_count_ = 0;
    gc_set_.reset(new GCSet());
  }

  //===--------------------------------------------------------------------===//
  // Mutators and Accessors
  //===--------------------------------------------------------------------===//

  inline txn_id_t GetTransactionId() const { return txn_id_; }

  inline cid_t GetBeginCommitId() const { return begin_cid_; }

  inline cid_t GetEndCommitId() const { return end_cid_; }

  inline size_t GetEpochId() const { return epoch_id_; }

  inline void SetEndCommitId(cid_t eid) { end_cid_ = eid; }

  inline void SetEpochId(const size_t eid) { epoch_id_ = eid; }

  void RecordRead(const ItemPointer &);

  void RecordReadOwn(const ItemPointer &);

  void RecordUpdate(const ItemPointer &);

  void RecordInsert(const ItemPointer &);

  // Return true if we detect INS_DEL
  bool RecordDelete(const ItemPointer &);

  RWType GetRWType(const ItemPointer &);

  inline const ReadWriteSet &GetReadWriteSet() { return rw_set_; }

<<<<<<< HEAD
  inline std::shared_ptr<GCSet> GetGCSetPtr() {
    return gc_set_;
  }
=======
  inline std::shared_ptr<ReadWriteSet> GetGCSetPtr() { return gc_set_; }
>>>>>>> 931d6b90

  inline bool IsGCSetEmpty() { return gc_set_->size() == 0; }

  // Get a string representation for debugging
  const std::string GetInfo() const;

  // Set result and status
  inline void SetResult(ResultType result) { result_ = result; }

  // Get result and status
  inline ResultType GetResult() const { return result_; }

  inline bool IsReadOnly() const {
    return is_written_ == false && insert_count_ == 0;
  }

  inline bool IsDeclaredReadOnly() const { return declared_readonly_; }

 private:
  //===--------------------------------------------------------------------===//
  // Data members
  //===--------------------------------------------------------------------===//

  // transaction id
  txn_id_t txn_id_;

  // start commit id
  cid_t begin_cid_;

  // end commit id
  cid_t end_cid_;

  // epoch id
  size_t epoch_id_;

  ReadWriteSet rw_set_;

  // this set contains data location that needs to be gc'd in the transaction.
  std::shared_ptr<GCSet> gc_set_;

  // result of the transaction
  ResultType result_ = peloton::ResultType::SUCCESS;

  bool is_written_;
  size_t insert_count_;

  bool declared_readonly_;
};

}  // End concurrency namespace
}  // End peloton namespace<|MERGE_RESOLUTION|>--- conflicted
+++ resolved
@@ -90,13 +90,9 @@
 
   inline const ReadWriteSet &GetReadWriteSet() { return rw_set_; }
 
-<<<<<<< HEAD
   inline std::shared_ptr<GCSet> GetGCSetPtr() {
     return gc_set_;
   }
-=======
-  inline std::shared_ptr<ReadWriteSet> GetGCSetPtr() { return gc_set_; }
->>>>>>> 931d6b90
 
   inline bool IsGCSetEmpty() { return gc_set_->size() == 0; }
 
