//===----------------------------------------------------------------------===//
//
//                         Peloton
//
// skiplist_index.cpp
//
// Identification: src/index/skiplist_index.cpp
//
// Copyright (c) 2015-17, Carnegie Mellon University Database Group
//
//===----------------------------------------------------------------------===//

#include "index/skiplist_index.h"

#include "common/logger.h"
#include "index/index_key.h"
#include "index/scan_optimizer.h"
#include "statistics/stats_aggregator.h"
#include "storage/tuple.h"

namespace peloton {
namespace index {

SKIPLIST_TEMPLATE_ARGUMENTS
SKIPLIST_INDEX_TYPE::SkipListIndex(IndexMetadata *metadata)
    :  // Base class
    Index{metadata},
    // Key "less than" relation comparator
    comparator{},
    // Key equality checker
    equals{},
    // value equality checker
    value_equals{},
    container{comparator, equals, value_equals, !(metadata->HasUniqueKeys())} {

  return;
}

SKIPLIST_TEMPLATE_ARGUMENTS
SKIPLIST_INDEX_TYPE::~SkipListIndex() {}

/*
 * InsertEntry() - insert a key-value pair into the map
 *
 * If the key value pair already exists in the map, just return false
 */
SKIPLIST_TEMPLATE_ARGUMENTS
bool SKIPLIST_INDEX_TYPE::InsertEntry(
    UNUSED_ATTRIBUTE const storage::Tuple *key,
    UNUSED_ATTRIBUTE ItemPointer *value) {
  KeyType index_key;
  index_key.SetFromKey(key);

  bool ret = container.insert(index_key, value);

  if (FLAGS_stats_mode != STATS_TYPE_INVALID) {
    stats::BackendStatsContext::GetInstance()->IncrementIndexInserts(metadata);
  }

  return ret;
}

/*
 * DeleteEntry() - Removes a key-value pair
 *
 * If the key-value pair does not exists yet in the map return false
 */
SKIPLIST_TEMPLATE_ARGUMENTS
bool SKIPLIST_INDEX_TYPE::DeleteEntry(
    UNUSED_ATTRIBUTE const storage::Tuple *key,
    UNUSED_ATTRIBUTE ItemPointer *value) {
  KeyType index_key;
  index_key.SetFromKey(key);
  size_t delete_count = 0;

  // In Delete() since we just use the value for comparison (i.e. read-only)
  // it is unnecessary for us to allocate memory
  bool ret = container.delete_key(index_key, value);

  if (FLAGS_stats_mode != STATS_TYPE_INVALID) {
    stats::BackendStatsContext::GetInstance()->IncrementIndexDeletes(
        delete_count, metadata);
  }
  return ret;
}

SKIPLIST_TEMPLATE_ARGUMENTS
void SKIPLIST_INDEX_TYPE::ScanKey(
    UNUSED_ATTRIBUTE const storage::Tuple *key,
    UNUSED_ATTRIBUTE std::vector<ValueType> &result) {
  KeyType index_key;
  index_key.SetFromKey(key);

  // This function in BwTree fills a given vector
  container.GetValue(index_key, result);

//  if (FLAGS_stats_mode != STATS_TYPE_INVALID) {
//    stats::BackendStatsContext::GetInstance()->IncrementIndexReads(
//        result.size(), metadata);
//  }

  LOG_DEBUG("skiplist_index ScanKey() returning with size %lu\n", result.size());

  return;
}

SKIPLIST_TEMPLATE_ARGUMENTS
bool SKIPLIST_INDEX_TYPE::CondInsertEntry(
    UNUSED_ATTRIBUTE const storage::Tuple *key,
    UNUSED_ATTRIBUTE ItemPointer *value,
    UNUSED_ATTRIBUTE std::function<bool(const void *)> predicate) {
  bool ret = false;
  return ret;
}

/*
 * Scan() - Scans a range inside the index using index scan optimizer
 *
 */
SKIPLIST_TEMPLATE_ARGUMENTS
void SKIPLIST_INDEX_TYPE::Scan(
    const std::vector<type::Value> &value_list,
    const std::vector<oid_t> &tuple_column_id_list,
    const std::vector<ExpressionType> &expr_list,
    ScanDirectionType scan_direction,
    std::vector<ValueType> &result,
    const ConjunctionScanPredicate *csp_p) {
  if (scan_direction == ScanDirectionType::INVALID) {
    throw Exception("Invalid scan direction \n");
  }

  LOG_TRACE("Scan() Point Query = %d; Full Scan = %d ", csp_p->IsPointQuery(),
            csp_p->IsFullIndexScan());

<<<<<<< HEAD
  if (csp_p->IsPointQuery()) {
=======
  if (csp_p->IsPointQuery() == true) {

    LOG_DEBUG("point query detected");
>>>>>>> b21154a3
    const storage::Tuple *point_query_key_p = csp_p->GetPointQueryKey();

    KeyType point_query_key;
    point_query_key.SetFromKey(point_query_key_p);

    // Note: We could call ScanKey() to achieve better modularity
    // (slightly less code), but since ScanKey() is a virtual function
    // this would induce an overhead for point query, which must be highly
    // optimized and super fast
    LOG_DEBUG("Point query is %s", point_query_key_p->GetInfo().c_str());
    container.GetValue(point_query_key, result);
  } else if (csp_p->IsFullIndexScan()) {
    // If it is a full index scan, then just do the scan
    // until we have reached the end of the index by the same
    // we take the snapshot of the last leaf node
<<<<<<< HEAD
    for (auto cursor = container.begin(); (cursor != nullptr);
         cursor = container.next(cursor)) {
      result.push_back(cursor->item_value);
=======
    for (auto scan_itr = container.begin(); (scan_itr != nullptr);
         scan_itr = scan_itr->get_right_node()) {
      result.push_back(scan_itr->item_value);
>>>>>>> b21154a3
    }  // for it from begin() to end()
  } else {
    const storage::Tuple *low_key_p = csp_p->GetLowKey();
    const storage::Tuple *high_key_p = csp_p->GetHighKey();
    const catalog::Schema *schema = metadata->GetTupleSchema();

    LOG_TRACE("Partial scan low key: %s\n high key: %s",
              low_key_p->GetInfo().c_str(), high_key_p->GetInfo().c_str());



    // Construct low key and high key in KeyType form, rather than
    // the standard in-memory tuple
    KeyType index_low_key;
    KeyType index_high_key;
    index_low_key.SetFromKey(low_key_p);
    index_high_key.SetFromKey(high_key_p);

    PL_ASSERT(value_list.size() == tuple_column_id_list.size());
    PL_ASSERT(value_list.size() == expr_list.size());
    size_t expr_size = expr_list.size();
    // We use skiplist Begin() to first reach the lower bound
    // of the search key
    // Also we keep scanning until we have reached the end of the index
    // or we have seen a key higher than the high key
    for (auto cursor = container.begin(index_low_key);
<<<<<<< HEAD
         (cursor != nullptr) && (container.KeyCmpLessEqual(cursor->node_key, index_high_key));
         cursor = container.next(cursor)) {

      storage::Tuple lhs = cursor->node_key.GetTupleForComparison(schema);
      schema->GetInfo();

      LOG_DEBUG("Schema has %ld columns %s\n", schema->GetColumnCount(), schema->GetInfo().c_str());
      bool matchExprs = true;
      for (size_t i = 0; i < expr_size && matchExprs; i++) {
        type::Value rhsValue = value_list.at(i);
        type::Value lhsValue = lhs.GetValue(tuple_column_id_list.at(i));
        LOG_DEBUG("Get the value at %d; lhsValue is %s & rhsValue is %s",
                  tuple_column_id_list.at(i),
                  lhsValue.GetInfo().c_str(),
                  rhsValue.GetInfo().c_str());
        switch (expr_list.at(i)) {
          case ExpressionType::COMPARE_EQUAL: {
            LOG_DEBUG("EQUAL");
            matchExprs &= lhsValue.CompareEquals(rhsValue);
            break;
          }
          case ExpressionType::COMPARE_NOTEQUAL: {
            LOG_DEBUG("NOTEQUAL");
            matchExprs &= lhsValue.CompareNotEquals(rhsValue);
            break;
          }

          case ExpressionType::COMPARE_LESSTHAN: {
            LOG_DEBUG("LESSTHAN");
            matchExprs &= lhsValue.CompareLessThan(rhsValue);
            break;
          }
          case ExpressionType::COMPARE_GREATERTHAN: {
            LOG_DEBUG("GREATERTHAN");
            matchExprs &= lhsValue.CompareGreaterThan(rhsValue);
            break;
          }
          case ExpressionType::COMPARE_LESSTHANOREQUALTO: {
            LOG_DEBUG("LESSTHANOREQUALTO");
            matchExprs &= lhsValue.CompareLessThanEquals(rhsValue);
            break;
          }

          case ExpressionType::COMPARE_GREATERTHANOREQUALTO: {
            LOG_DEBUG("GREATERTHANOREQUALTO");
            matchExprs &= lhsValue.CompareGreaterThanEquals(rhsValue);
            break;
          }
          case ExpressionType::COMPARE_LIKE:
          case ExpressionType::COMPARE_NOTLIKE:
          case ExpressionType::COMPARE_IN:
          default: {
            throw Exception("Invalid compare expression \n");
          }
        }
      }
      if (matchExprs) {
        LOG_DEBUG("Got a match!");
        result.push_back(cursor->item_value);
      }
=======
         (cursor != nullptr) && (!cursor->is_footer_node()) && (container.KeyCmpLessEqual(cursor->node_key, index_high_key));
         cursor = cursor->get_right_node()) {
      result.push_back(cursor->item_value);
>>>>>>> b21154a3
    }
  }  // if is full scan


  if (FLAGS_stats_mode != STATS_TYPE_INVALID) {
    stats::BackendStatsContext::GetInstance()->IncrementIndexReads(
        result.size(), metadata);
  }

  if (scan_direction == ScanDirectionType::BACKWARD) {
    std::reverse(result.begin(), result.end());
  }

  return;
}

/*
 * ScanLimit() - Scan the index with predicate and limit/offset
 *
 */
SKIPLIST_TEMPLATE_ARGUMENTS
void SKIPLIST_INDEX_TYPE::ScanLimit(
    UNUSED_ATTRIBUTE const std::vector<type::Value> &value_list,
    UNUSED_ATTRIBUTE const std::vector<oid_t> &tuple_column_id_list,
    UNUSED_ATTRIBUTE const std::vector<ExpressionType> &expr_list,
    ScanDirectionType scan_direction,
    std::vector<ValueType> &result,
    const ConjunctionScanPredicate *csp_p,
    uint64_t limit,
    uint64_t offset) {
  // Only work with limit == 1 and offset == 0
  // Because that gets translated to "min"
  // But still since we could not access tuples in the table
  // the index just fetches the first qualified key without further checking
  // including checking for non-exact bounds!!!


  Scan(value_list, tuple_column_id_list, expr_list, scan_direction, result, csp_p);
  if (scan_direction == ScanDirectionType::INVALID) {
    throw Exception("Invalid scan direction \n");
  }

  if (result.size() >= offset) {
    result.erase(result.begin(), result.begin() + offset);
  } else {
    result.erase(result.begin(), result.end());
  }

  if (result.size() >= limit) {
    result.erase(result.begin() + limit, result.end());
  }

  return;
}

SKIPLIST_TEMPLATE_ARGUMENTS
void SKIPLIST_INDEX_TYPE::ScanAllKeys(
    UNUSED_ATTRIBUTE std::vector<ValueType> &result) {
  auto cursor = container.begin();
  while (cursor != nullptr) {
    result.push_back(cursor->item_value);
    cursor = container.next(cursor);
  }
  if (FLAGS_stats_mode != STATS_TYPE_INVALID) {
    stats::BackendStatsContext::GetInstance()->IncrementIndexReads(
        result.size(), metadata);
  }

  LOG_DEBUG("skiplist_index ScanAllKeys() returning with size %lu\n", result.size());

  return;
}

SKIPLIST_TEMPLATE_ARGUMENTS
std::string SKIPLIST_INDEX_TYPE::GetTypeName() const { return "SkipList"; }

// IMPORTANT: Make sure you don't exceed CompactIntegerKey_MAX_SLOTS

template
class SkipListIndex<
    CompactIntsKey<1>, ItemPointer *, CompactIntsComparator<1>,
    CompactIntsEqualityChecker<1>, ItemPointerComparator>;
template
class SkipListIndex<
    CompactIntsKey<2>, ItemPointer *, CompactIntsComparator<2>,
    CompactIntsEqualityChecker<2>, ItemPointerComparator>;
template
class SkipListIndex<
    CompactIntsKey<3>, ItemPointer *, CompactIntsComparator<3>,
    CompactIntsEqualityChecker<3>, ItemPointerComparator>;
template
class SkipListIndex<
    CompactIntsKey<4>, ItemPointer *, CompactIntsComparator<4>,
    CompactIntsEqualityChecker<4>, ItemPointerComparator>;

// Generic key
template
class SkipListIndex<GenericKey<4>, ItemPointer *,
                    FastGenericComparator<4>,
                    GenericEqualityChecker<4>, ItemPointerComparator>;
template
class SkipListIndex<GenericKey<8>, ItemPointer *,
                    FastGenericComparator<8>,
                    GenericEqualityChecker<8>, ItemPointerComparator>;
template
class SkipListIndex<GenericKey<16>, ItemPointer *,
                    FastGenericComparator<16>,
                    GenericEqualityChecker<16>, ItemPointerComparator>;
template
class SkipListIndex<GenericKey<64>, ItemPointer *,
                    FastGenericComparator<64>,
                    GenericEqualityChecker<64>, ItemPointerComparator>;
template
class SkipListIndex<
    GenericKey<256>, ItemPointer *, FastGenericComparator<256>,
    GenericEqualityChecker<256>, ItemPointerComparator>;

// Tuple key
template
class SkipListIndex<TupleKey, ItemPointer *, TupleKeyComparator,
                    TupleKeyEqualityChecker, ItemPointerComparator>;

}  // End index namespace
}  // End peloton namespace<|MERGE_RESOLUTION|>--- conflicted
+++ resolved
@@ -9,7 +9,6 @@
 // Copyright (c) 2015-17, Carnegie Mellon University Database Group
 //
 //===----------------------------------------------------------------------===//
-
 #include "index/skiplist_index.h"
 
 #include "common/logger.h"
@@ -119,12 +118,12 @@
  */
 SKIPLIST_TEMPLATE_ARGUMENTS
 void SKIPLIST_INDEX_TYPE::Scan(
-    const std::vector<type::Value> &value_list,
-    const std::vector<oid_t> &tuple_column_id_list,
-    const std::vector<ExpressionType> &expr_list,
-    ScanDirectionType scan_direction,
-    std::vector<ValueType> &result,
-    const ConjunctionScanPredicate *csp_p) {
+    UNUSED_ATTRIBUTE const std::vector<type::Value> &value_list,
+    UNUSED_ATTRIBUTE const std::vector<oid_t> &tuple_column_id_list,
+    UNUSED_ATTRIBUTE const std::vector<ExpressionType> &expr_list,
+    UNUSED_ATTRIBUTE ScanDirectionType scan_direction,
+    UNUSED_ATTRIBUTE std::vector<ValueType> &result,
+    UNUSED_ATTRIBUTE const ConjunctionScanPredicate *csp_p) {
   if (scan_direction == ScanDirectionType::INVALID) {
     throw Exception("Invalid scan direction \n");
   }
@@ -132,13 +131,7 @@
   LOG_TRACE("Scan() Point Query = %d; Full Scan = %d ", csp_p->IsPointQuery(),
             csp_p->IsFullIndexScan());
 
-<<<<<<< HEAD
-  if (csp_p->IsPointQuery()) {
-=======
   if (csp_p->IsPointQuery() == true) {
-
-    LOG_DEBUG("point query detected");
->>>>>>> b21154a3
     const storage::Tuple *point_query_key_p = csp_p->GetPointQueryKey();
 
     KeyType point_query_key;
@@ -148,31 +141,21 @@
     // (slightly less code), but since ScanKey() is a virtual function
     // this would induce an overhead for point query, which must be highly
     // optimized and super fast
-    LOG_DEBUG("Point query is %s", point_query_key_p->GetInfo().c_str());
     container.GetValue(point_query_key, result);
-  } else if (csp_p->IsFullIndexScan()) {
+  } else if (csp_p->IsFullIndexScan() == true) {
     // If it is a full index scan, then just do the scan
     // until we have reached the end of the index by the same
     // we take the snapshot of the last leaf node
-<<<<<<< HEAD
-    for (auto cursor = container.begin(); (cursor != nullptr);
-         cursor = container.next(cursor)) {
-      result.push_back(cursor->item_value);
-=======
     for (auto scan_itr = container.begin(); (scan_itr != nullptr);
-         scan_itr = scan_itr->get_right_node()) {
+         scan_itr++) {
       result.push_back(scan_itr->item_value);
->>>>>>> b21154a3
     }  // for it from begin() to end()
   } else {
     const storage::Tuple *low_key_p = csp_p->GetLowKey();
     const storage::Tuple *high_key_p = csp_p->GetHighKey();
-    const catalog::Schema *schema = metadata->GetTupleSchema();
 
     LOG_TRACE("Partial scan low key: %s\n high key: %s",
               low_key_p->GetInfo().c_str(), high_key_p->GetInfo().c_str());
-
-
 
     // Construct low key and high key in KeyType form, rather than
     // the standard in-memory tuple
@@ -181,83 +164,16 @@
     index_low_key.SetFromKey(low_key_p);
     index_high_key.SetFromKey(high_key_p);
 
-    PL_ASSERT(value_list.size() == tuple_column_id_list.size());
-    PL_ASSERT(value_list.size() == expr_list.size());
-    size_t expr_size = expr_list.size();
-    // We use skiplist Begin() to first reach the lower bound
+    // We use bwtree Begin() to first reach the lower bound
     // of the search key
     // Also we keep scanning until we have reached the end of the index
     // or we have seen a key higher than the high key
     for (auto cursor = container.begin(index_low_key);
-<<<<<<< HEAD
          (cursor != nullptr) && (container.KeyCmpLessEqual(cursor->node_key, index_high_key));
-         cursor = container.next(cursor)) {
-
-      storage::Tuple lhs = cursor->node_key.GetTupleForComparison(schema);
-      schema->GetInfo();
-
-      LOG_DEBUG("Schema has %ld columns %s\n", schema->GetColumnCount(), schema->GetInfo().c_str());
-      bool matchExprs = true;
-      for (size_t i = 0; i < expr_size && matchExprs; i++) {
-        type::Value rhsValue = value_list.at(i);
-        type::Value lhsValue = lhs.GetValue(tuple_column_id_list.at(i));
-        LOG_DEBUG("Get the value at %d; lhsValue is %s & rhsValue is %s",
-                  tuple_column_id_list.at(i),
-                  lhsValue.GetInfo().c_str(),
-                  rhsValue.GetInfo().c_str());
-        switch (expr_list.at(i)) {
-          case ExpressionType::COMPARE_EQUAL: {
-            LOG_DEBUG("EQUAL");
-            matchExprs &= lhsValue.CompareEquals(rhsValue);
-            break;
-          }
-          case ExpressionType::COMPARE_NOTEQUAL: {
-            LOG_DEBUG("NOTEQUAL");
-            matchExprs &= lhsValue.CompareNotEquals(rhsValue);
-            break;
-          }
-
-          case ExpressionType::COMPARE_LESSTHAN: {
-            LOG_DEBUG("LESSTHAN");
-            matchExprs &= lhsValue.CompareLessThan(rhsValue);
-            break;
-          }
-          case ExpressionType::COMPARE_GREATERTHAN: {
-            LOG_DEBUG("GREATERTHAN");
-            matchExprs &= lhsValue.CompareGreaterThan(rhsValue);
-            break;
-          }
-          case ExpressionType::COMPARE_LESSTHANOREQUALTO: {
-            LOG_DEBUG("LESSTHANOREQUALTO");
-            matchExprs &= lhsValue.CompareLessThanEquals(rhsValue);
-            break;
-          }
-
-          case ExpressionType::COMPARE_GREATERTHANOREQUALTO: {
-            LOG_DEBUG("GREATERTHANOREQUALTO");
-            matchExprs &= lhsValue.CompareGreaterThanEquals(rhsValue);
-            break;
-          }
-          case ExpressionType::COMPARE_LIKE:
-          case ExpressionType::COMPARE_NOTLIKE:
-          case ExpressionType::COMPARE_IN:
-          default: {
-            throw Exception("Invalid compare expression \n");
-          }
-        }
-      }
-      if (matchExprs) {
-        LOG_DEBUG("Got a match!");
-        result.push_back(cursor->item_value);
-      }
-=======
-         (cursor != nullptr) && (!cursor->is_footer_node()) && (container.KeyCmpLessEqual(cursor->node_key, index_high_key));
          cursor = cursor->get_right_node()) {
       result.push_back(cursor->item_value);
->>>>>>> b21154a3
     }
   }  // if is full scan
-
 
   if (FLAGS_stats_mode != STATS_TYPE_INVALID) {
     stats::BackendStatsContext::GetInstance()->IncrementIndexReads(
@@ -297,6 +213,7 @@
     throw Exception("Invalid scan direction \n");
   }
 
+
   if (result.size() >= offset) {
     result.erase(result.begin(), result.begin() + offset);
   } else {
