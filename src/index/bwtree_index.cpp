--- conflicted
+++ resolved
@@ -57,31 +57,7 @@
   KeyType index_key;
   index_key.SetFromKey(key);
 
-<<<<<<< HEAD
   bool ret = container.Insert(index_key, value);
-=======
-  bool ret = container.Insert(index_key, location_ptr);
-
-  if (FLAGS_stats_mode != STATS_TYPE_INVALID) {
-    stats::BackendStatsContext::GetInstance().IncrementIndexInserts(metadata);
-  }
-
-  return ret;
-}
-
-/*
- * InsertEntry() - insert a key-value pair into the map
- *
- * If the key value pair already exists in the map, just return false
- */
-BWTREE_TEMPLATE_ARGUMENTS
-bool BWTREE_INDEX_TYPE::InsertEntry(const storage::Tuple *key,
-                                    const ItemPointer &location) {
-  KeyType index_key;
-  index_key.SetFromKey(key);
-
-  bool ret = container.Insert(index_key, new ItemPointer(location));
->>>>>>> 0654e54b
 
   if (FLAGS_stats_mode != STATS_TYPE_INVALID) {
     stats::BackendStatsContext::GetInstance().IncrementIndexInserts(metadata);
