//===----------------------------------------------------------------------===//
//
//                         Peloton
//
// simple_optimizer.cpp
//
// Identification: src/optimizer/simple_optimizer.cpp
//
// Copyright (c) 2015-16, Carnegie Mellon University Database Group
//
//===----------------------------------------------------------------------===//

#include "optimizer/simple_optimizer.h"

#include "parser/abstract_parse.h"
#include "parser/insert_parse.h"

#include "planner/abstract_plan.h"
#include "planner/drop_plan.h"
#include "planner/insert_plan.h"
#include "planner/seq_scan_plan.h"
#include "planner/index_scan_plan.h"
#include "planner/create_plan.h"
#include "planner/delete_plan.h"
#include "planner/update_plan.h"
#include "planner/aggregate_plan.h"
#include "parser/abstract_parse.h"
#include "parser/drop_parse.h"
#include "parser/create_parse.h"
#include "catalog/schema.h"
#include "expression/abstract_expression.h"
#include "expression/parser_expression.h"
#include "expression/expression_util.h"
#include "expression/constant_value_expression.h"
#include "parser/sql_statement.h"
#include "parser/statements.h"
#include "catalog/bootstrapper.h"
#include "storage/data_table.h"

#include "common/logger.h"
#include "common/value_factory.h"

#include <memory>

namespace peloton {
namespace planner {
class AbstractPlan;
}
namespace optimizer {

SimpleOptimizer::SimpleOptimizer() {};

SimpleOptimizer::~SimpleOptimizer() {};

std::shared_ptr<planner::AbstractPlan> SimpleOptimizer::BuildPelotonPlanTree(
    const std::unique_ptr<parser::SQLStatement>& parse_tree) {

  std::shared_ptr<planner::AbstractPlan> plan_tree;

  // Base Case
  if (parse_tree.get() == nullptr) return plan_tree;

  std::unique_ptr<planner::AbstractPlan> child_plan = nullptr;

  // One to one Mapping
  auto parse_item_node_type = parse_tree->GetType();

  switch (parse_item_node_type) {
    case STATEMENT_TYPE_DROP: {
      LOG_INFO("Adding Drop plan...");
      std::unique_ptr<planner::AbstractPlan> child_DropPlan(
          new planner::DropPlan((parser::DropStatement*)parse_tree.get()));
      child_plan = std::move(child_DropPlan);
    } break;

    case STATEMENT_TYPE_CREATE: {
      LOG_INFO("Adding Create plan...");
      std::unique_ptr<planner::AbstractPlan> child_CreatePlan(
          new planner::CreatePlan((parser::CreateStatement*)parse_tree.get()));
      child_plan = std::move(child_CreatePlan);
    } break;

    case STATEMENT_TYPE_SELECT: {
      LOG_INFO("Processing SELECT...");
      auto select_stmt = (parser::SelectStatement*)parse_tree.get();
      LOG_INFO("SELECT Info: %s", select_stmt->GetInfo().c_str());
      int index = 0;
      auto agg_type = AGGREGATE_TYPE_PLAIN;  // default aggregator
      std::vector<oid_t> group_by_columns;
      auto group_by = select_stmt->group_by;
      expression::AbstractExpression* having = nullptr;
<<<<<<< HEAD

      // The HACK to make the join in tpcc work. This is written by Joy Arulraj
      if (select_stmt->from_table->join != NULL) {
        // for (auto table_ref : *select_stmt->from_table->list) {
        //  LOG_INFO("table name: %s", table_ref->name);
        //}
=======
      if (select_stmt->from_table->list != NULL) {
        for (auto table_ref : *select_stmt->from_table->list) {
          LOG_INFO("table name: %s", table_ref->name);
        }
>>>>>>> 76234ba0
        LOG_INFO("have join condition? %d",
                 select_stmt->from_table->join != NULL);
        LOG_INFO("have sub select statement? %d",
                 select_stmt->from_table->select != NULL);
        LOG_INFO("Join Condition: %s",
                 select_stmt->from_table->join->condition->Debug().c_str());
        LOG_INFO("left table: %s",
                 select_stmt->from_table->join->left->GetName());
        auto child_SelectPlan = CreateHackingJoinPlan(select_stmt);
        child_plan = std::move(child_SelectPlan);
        break;
      }

      storage::DataTable* target_table =
          catalog::Bootstrapper::global_catalog->GetTableFromDatabase(
              DEFAULT_DB_NAME, select_stmt->from_table->name);

      // Preparing the group by columns
      if (group_by != NULL) {
        LOG_INFO("Found GROUP BY");
        for (auto elem : *group_by->columns) {
          std::string col_name(elem->getName());
          auto column_id = target_table->GetSchema()->GetColumnID(col_name);
          group_by_columns.push_back(column_id);
        }
        // Having Expression needs to be prepared
        // Currently it's mostly ParserExpression
        // Needs to be prepared
        having = group_by->having;
      }

      // Check if there are any aggregate functions
      bool func_flag = false;
      for (auto expr : *select_stmt->getSelectList()) {
        if (expr->GetExpressionType() == EXPRESSION_TYPE_FUNCTION_REF) {
          LOG_INFO("Query has aggregate functions");
          func_flag = true;
          break;
        }
      }

      // If there is no aggregate functions, just do a sequential scan
      if (!func_flag && group_by_columns.size() == 0) {
        LOG_INFO("No aggregate functions found.");
        auto child_SelectPlan = CreateScanPlan(target_table, select_stmt);
        child_plan = std::move(child_SelectPlan);
      }
      // Else, do aggregations on top of scan
      else {
        // Create sequential scan plan
        target_table =
            catalog::Bootstrapper::global_catalog->GetTableFromDatabase(
                DEFAULT_DB_NAME, select_stmt->from_table->name);
        auto scan_node = CreateScanPlan(target_table, select_stmt);

        // Prepare aggregate plan
        std::vector<catalog::Column> output_schema_columns;
        std::vector<planner::AggregatePlan::AggTerm> agg_terms;
        DirectMapList direct_map_list = {};
        oid_t new_col_id = 0;
        oid_t agg_id = 0;
        int col_cntr_id = 0;
        for (auto expr : *select_stmt->getSelectList()) {
          LOG_INFO("Expression %d type in Select: %s", index++,
                   ExpressionTypeToString(expr->GetExpressionType()).c_str());
          // If an aggregate function is found
          if (expr->GetExpressionType() == EXPRESSION_TYPE_FUNCTION_REF) {
            auto func_expr = (expression::ParserExpression*)expr;
            LOG_INFO("Expression type in Function Expression: %s",
                     ExpressionTypeToString(
                         func_expr->expr->GetExpressionType()).c_str());
            LOG_INFO("Distinct flag: %d", func_expr->distinct);
            // Count a column expression
            if (func_expr->expr->GetExpressionType() ==
                EXPRESSION_TYPE_COLUMN_REF) {

              LOG_INFO("Function name: %s", func_expr->getName());
              LOG_INFO(
                  "Aggregate type: %s",
                  ExpressionTypeToString(ParserExpressionNameToExpressionType(
                                             func_expr->getName())).c_str());
              planner::AggregatePlan::AggTerm agg_term(
                  ParserExpressionNameToExpressionType(func_expr->getName()),
                  expression::ExpressionUtil::ConvertToTupleValueExpression(
                      target_table->GetSchema(), func_expr->expr->getName()),
                  func_expr->distinct);
              agg_terms.push_back(agg_term);

              std::pair<oid_t, oid_t> inner_pair = std::make_pair(1, agg_id);
              std::pair<oid_t, std::pair<oid_t, oid_t>> outer_pair =
                  std::make_pair(new_col_id, inner_pair);
              direct_map_list.emplace_back(outer_pair);
              LOG_INFO("Direct map list: (%d, (%d, %d))", outer_pair.first,
                       outer_pair.second.first, outer_pair.second.second);

              if (ParserExpressionNameToExpressionType(func_expr->getName()) ==
                  EXPRESSION_TYPE_AGGREGATE_AVG) {

                auto column = catalog::Column(
                    VALUE_TYPE_DOUBLE, GetTypeSize(VALUE_TYPE_DOUBLE),
                    "COL_" + std::to_string(col_cntr_id++),  // COL_A should be
                                                             // used only when
                                                             // there is no AS
                    true);

                output_schema_columns.push_back(column);
              } else {
                oid_t old_col_id = target_table->GetSchema()->GetColumnID(
                    func_expr->expr->getName());
                auto table_column =
                    target_table->GetSchema()->GetColumn(old_col_id);

                auto column = catalog::Column(
                    table_column.GetType(), GetTypeSize(table_column.GetType()),
                    "COL_" + std::to_string(col_cntr_id++),  // COL_A should be
                                                             // used only when
                                                             // there is no AS
                    true);

                output_schema_columns.push_back(column);
              }

            }
            // Count star
            else if (func_expr->expr->GetExpressionType() ==
                     EXPRESSION_TYPE_STAR) {
              LOG_INFO("Creating an aggregate plan");
              planner::AggregatePlan::AggTerm agg_term(
                  EXPRESSION_TYPE_AGGREGATE_COUNT_STAR,
                  nullptr,  // No predicate for star expression. Nothing to
                            // evaluate
                  func_expr->distinct);
              agg_terms.push_back(agg_term);

              std::pair<oid_t, oid_t> inner_pair = std::make_pair(1, agg_id);
              std::pair<oid_t, std::pair<oid_t, oid_t>> outer_pair =
                  std::make_pair(new_col_id, inner_pair);
              direct_map_list.emplace_back(outer_pair);
              LOG_INFO("Direct map list: (%d, (%d, %d))", outer_pair.first,
                       outer_pair.second.first, outer_pair.second.second);

              auto column = catalog::Column(
                  VALUE_TYPE_INTEGER, GetTypeSize(VALUE_TYPE_INTEGER),
                  "COL_" + std::to_string(col_cntr_id++),  // COL_A should be
                                                           // used only when
                                                           // there is no AS
                  true);

              output_schema_columns.push_back(column);
            } else {
              LOG_INFO("Unrecognized type in function expression!");
            }
            ++agg_id;
          }
          // Column name
          else {
            agg_type = AGGREGATE_TYPE_HASH;  // There are columns in the query
            std::string col_name(expr->getName());
            oid_t old_col_id = target_table->GetSchema()->GetColumnID(col_name);

            std::pair<oid_t, oid_t> inner_pair = std::make_pair(0, old_col_id);
            std::pair<oid_t, std::pair<oid_t, oid_t>> outer_pair =
                std::make_pair(new_col_id, inner_pair);
            direct_map_list.emplace_back(outer_pair);
            LOG_INFO("Direct map list: (%d, (%d, %d))", outer_pair.first,
                     outer_pair.second.first, outer_pair.second.second);

            auto table_column =
                target_table->GetSchema()->GetColumn(old_col_id);

            auto column = catalog::Column(
                table_column.GetType(), GetTypeSize(table_column.GetType()),
                "COL_" + std::to_string(col_cntr_id++),  // COL_A should be used
                                                         // only when there is
                                                         // no AS
                true);

            output_schema_columns.push_back(
                target_table->GetSchema()->GetColumn(old_col_id));
          }
          ++new_col_id;
        }
        LOG_INFO("Creating a ProjectInfo");
        std::unique_ptr<const planner::ProjectInfo> proj_info(
            new planner::ProjectInfo(TargetList(), std::move(direct_map_list)));

        std::unique_ptr<const expression::AbstractExpression> predicate(having);
        std::shared_ptr<const catalog::Schema> output_table_schema(
            new catalog::Schema(output_schema_columns));
        LOG_INFO("Output Schema Info: %s",
                 output_table_schema.get()->GetInfo().c_str());

        std::unique_ptr<planner::AggregatePlan> child_agg_plan(
            new planner::AggregatePlan(
                std::move(proj_info), std::move(predicate),
                std::move(agg_terms), std::move(group_by_columns),
                output_table_schema, agg_type));

        child_agg_plan->AddChild(std::move(scan_node));
        child_plan = std::move(child_agg_plan);
      }

    } break;

    case STATEMENT_TYPE_INSERT: {
      LOG_INFO("Adding Insert plan...");
      std::unique_ptr<planner::AbstractPlan> child_InsertPlan(
          new planner::InsertPlan((parser::InsertStatement*)parse_tree.get()));
      child_plan = std::move(child_InsertPlan);
    } break;

    case STATEMENT_TYPE_DELETE: {
      LOG_INFO("Adding Delete plan...");
      std::unique_ptr<planner::AbstractPlan> child_DeletePlan(
          new planner::DeletePlan((parser::DeleteStatement*)parse_tree.get()));
      child_plan = std::move(child_DeletePlan);
    } break;

    case STATEMENT_TYPE_UPDATE: {
      LOG_INFO("Adding Update plan...");
      std::unique_ptr<planner::AbstractPlan> child_InsertPlan(
          new planner::UpdatePlan((parser::UpdateStatement*)parse_tree.get()));
      child_plan = std::move(child_InsertPlan);
    } break;

    default:
      LOG_INFO("Unsupported Parse Node Type");
  }

  if (child_plan != nullptr) {
    if (plan_tree != nullptr) {
      plan_tree->AddChild(std::move(child_plan));
    } else {
      plan_tree = std::move(child_plan);
    }
  }

  // Recurse
  /*auto &children = parse_tree->GetChildren();
   for (auto &child : children) {
   std::shared_ptr<planner::AbstractPlan> child_parse =
   std::move(BuildPlanTree(child));
   child_plan = std::move(child_parse);
   }*/
  return plan_tree;
}

std::unique_ptr<planner::AbstractScan> SimpleOptimizer::CreateScanPlan(
    storage::DataTable* target_table, parser::SelectStatement* select_stmt) {

  bool index_searchable = false;
  int index_id = 0;

  // column predicates passing to the index
  std::vector<oid_t> key_column_ids;
  std::vector<ExpressionType> expr_types;
  std::vector<Value> values;

  // column predicates between the tuple value and the constant in the where
  // clause
  std::vector<oid_t> predicate_column_ids = {};
  std::vector<ExpressionType> predicate_expr_types;
  std::vector<Value> predicate_values;

  if (select_stmt->where_clause != NULL) {
    index_searchable = true;

    LOG_INFO("Getting predicate columns");
    GetPredicateColumns(target_table->GetSchema(), select_stmt->where_clause,
                        predicate_column_ids, predicate_expr_types,
                        predicate_values, index_searchable);
    LOG_INFO("Finished Getting predicate columns");

    if (index_searchable == true) {
      index_searchable = false;

      // Loop through the indexes to find to most proper one (if any)
      int max_columns = 0;
      int index_index = 0;
      for (auto& column_set : target_table->GetIndexColumns()) {
        LOG_INFO("Found a index in the table:");
        for (auto column_id : column_set) {
          LOG_INFO("column %d, ", column_id);
        }
        int matched_columns = 0;
        for (auto column_id : predicate_column_ids)
          if (column_set.find(column_id) != column_set.end()) matched_columns++;
        if (matched_columns > max_columns) {
          index_searchable = true;
          index_id = index_index;
        }
        index_index++;
      }
    }
  }

  // index_searchable = false;
  // using the index scan causes an error:
  //Exception Type :: Mismatch Type
  //Message :: Type VARCHAR does not match with BIGINTType VARCHAR can't be cast as BIGINT...
  //terminate called after throwing an instance of 'peloton::TypeMismatchException'
  //what():  Type VARCHAR does not match with BIGINTType VARCHAR can't be cast as BIGINT...

  if (!index_searchable) {
//  if (true) {
    // Create sequential scan plan
    LOG_INFO("Creating a sequential scan plan");
    std::unique_ptr<planner::SeqScanPlan> child_SelectPlan(
        new planner::SeqScanPlan(select_stmt));
    LOG_INFO("Sequential scan plan created");
    return std::move(child_SelectPlan);
  }

  // Create index scan plan
  LOG_INFO("Creating a index scan plan");
  auto index = target_table->GetIndex(index_id);
  std::vector<expression::AbstractExpression*> runtime_keys;

  auto index_columns = target_table->GetIndexColumns()[index_id];
  int column_idx = 0;
  for (auto column_id : predicate_column_ids) {
    if (index_columns.find(column_id) != index_columns.end()) {
      key_column_ids.push_back(column_id);
      expr_types.push_back(predicate_expr_types[column_idx]);
      values.push_back(predicate_values[column_idx]);
      LOG_INFO("Adding for IndexScanDesc: id(%d), expr(%s), values(%s)",
               column_id, ExpressionTypeToString(*expr_types.rbegin()).c_str(),
               values.rbegin()->GetInfo().c_str());
    }
    column_idx++;
  }

  // Create index scan desc
  planner::IndexScanPlan::IndexScanDesc index_scan_desc(
      index, key_column_ids, expr_types, values, runtime_keys);

  std::vector<oid_t> column_ids = {};
  bool function_found = false;
  for (auto elem : *select_stmt->select_list) {
    if (elem->GetExpressionType() == EXPRESSION_TYPE_FUNCTION_REF) {
      function_found = true;
      break;
    }
  }
  // Pass all columns
  if (function_found || select_stmt->select_list->at(0)->GetExpressionType() ==
                            EXPRESSION_TYPE_STAR) {
    auto column_count = target_table->GetSchema()->GetColumnCount();
    for (uint i = 0; i < column_count; i++) column_ids.push_back(i);
  }
  // Pass columns in select_list
  else {
    for (auto col : *select_stmt->select_list) {
      LOG_INFO("ExpressionType: %s",
               ExpressionTypeToString(col->GetExpressionType()).c_str());
      column_ids.push_back(
          target_table->GetSchema()->GetColumnID(col->getName()));
    }
  }
  LOG_INFO("Index scan column size: %ld\n", column_ids.size());

  // Create plan node.
  std::unique_ptr<planner::IndexScanPlan> node(new planner::IndexScanPlan(
      target_table, select_stmt->where_clause, column_ids, index_scan_desc));
  LOG_INFO("Index scan plan created");

  return std::move(node);
}

/**
 * This function replaces all COLUMN_REF expressions with TupleValue
 * expressions
 */
void SimpleOptimizer::GetPredicateColumns(
    catalog::Schema* schema, expression::AbstractExpression* expression,
    std::vector<oid_t>& column_ids, std::vector<ExpressionType>& expr_types,
    std::vector<Value>& values, bool& index_searchable) {

  // For now, all conjunctions should be AND when using index scan.
  if (expression->GetExpressionType() == EXPRESSION_TYPE_CONJUNCTION_OR)
    index_searchable = false;

  LOG_INFO("Expression Type --> %s",
           ExpressionTypeToString(expression->GetExpressionType()).c_str());
  LOG_INFO("Left Type --> %s",
           ExpressionTypeToString(expression->GetLeft()->GetExpressionType())
               .c_str());
  LOG_INFO("Right Type --> %s",
           ExpressionTypeToString(expression->GetRight()->GetExpressionType())
               .c_str());

  // We're only supporting comparing a column_ref to a constant/parameter for
  // index scan right now
  if (expression->GetLeft()->GetExpressionType() ==
      EXPRESSION_TYPE_COLUMN_REF) {
    auto right_type = expression->GetRight()->GetExpressionType();
    if (right_type == EXPRESSION_TYPE_VALUE_CONSTANT ||
        right_type == EXPRESSION_TYPE_VALUE_PARAMETER) {
      auto expr = expression->GetLeft();
      std::string col_name(expr->getName());
      LOG_INFO("Column name: %s", col_name.c_str());
      auto column_id = schema->GetColumnID(col_name);
      column_ids.push_back(column_id);
      expr_types.push_back(expression->GetExpressionType());
      if (right_type == EXPRESSION_TYPE_VALUE_CONSTANT) {
        values.push_back(reinterpret_cast<expression::ConstantValueExpression*>(
            expression->GetModifiableRight())->getValue());
        LOG_INFO("Value Type: %d",
                 reinterpret_cast<expression::ConstantValueExpression*>(
                     expression->GetModifiableRight())
                     ->getValue()
                     .GetValueType());
      } else
        values.push_back(std::move(ValueFactory::GetBindingOnlyIntegerValue(
            reinterpret_cast<expression::ParameterValueExpression*>(
                expression->GetModifiableRight())->getValueIdx())));
    }
  } else if (expression->GetRight()->GetExpressionType() ==
             EXPRESSION_TYPE_COLUMN_REF) {
    auto left_type = expression->GetLeft()->GetExpressionType();
    if (left_type == EXPRESSION_TYPE_VALUE_CONSTANT ||
        left_type == EXPRESSION_TYPE_VALUE_PARAMETER) {
      auto expr = expression->GetRight();
      std::string col_name(expr->getName());
      LOG_INFO("Column name: %s", col_name.c_str());
      auto column_id = schema->GetColumnID(col_name);
      column_ids.push_back(column_id);
      expr_types.push_back(expression->GetExpressionType());
      if (left_type == EXPRESSION_TYPE_VALUE_CONSTANT) {
        values.push_back(reinterpret_cast<expression::ConstantValueExpression*>(
            expression->GetModifiableRight())->getValue());
        LOG_INFO("Value Type: %d",
                 reinterpret_cast<expression::ConstantValueExpression*>(
                     expression->GetModifiableLeft())
                     ->getValue()
                     .GetValueType());
      } else
        values.push_back(std::move(ValueFactory::GetBindingOnlyIntegerValue(
            reinterpret_cast<expression::ParameterValueExpression*>(
                expression->GetModifiableLeft())->getValueIdx())));
    }
  } else {
    GetPredicateColumns(schema, expression->GetModifiableLeft(), column_ids,
                        expr_types, values, index_searchable);
    GetPredicateColumns(schema, expression->GetModifiableRight(), column_ids,
                        expr_types, values, index_searchable);
  }
}

std::unique_ptr<planner::AbstractScan> SimpleOptimizer::CreateHackingJoinPlan(
    __attribute__((unused)) parser::SelectStatement* select_stmt) {
  return nullptr;
}

}  // namespace optimizer
}  // namespace peloton<|MERGE_RESOLUTION|>--- conflicted
+++ resolved
@@ -89,19 +89,12 @@
       std::vector<oid_t> group_by_columns;
       auto group_by = select_stmt->group_by;
       expression::AbstractExpression* having = nullptr;
-<<<<<<< HEAD
 
       // The HACK to make the join in tpcc work. This is written by Joy Arulraj
-      if (select_stmt->from_table->join != NULL) {
-        // for (auto table_ref : *select_stmt->from_table->list) {
-        //  LOG_INFO("table name: %s", table_ref->name);
-        //}
-=======
       if (select_stmt->from_table->list != NULL) {
         for (auto table_ref : *select_stmt->from_table->list) {
           LOG_INFO("table name: %s", table_ref->name);
         }
->>>>>>> 76234ba0
         LOG_INFO("have join condition? %d",
                  select_stmt->from_table->join != NULL);
         LOG_INFO("have sub select statement? %d",
