--- conflicted
+++ resolved
@@ -155,14 +155,13 @@
                  &node.GetIndexPredicate().GetConjunctionList()[0]);
   }
 
-
   if (tuple_location_ptrs.size() == 0) {
     LOG_TRACE("no tuple is retrieved from index.");
     return false;
   }
 
   auto &transaction_manager =
-    concurrency::TransactionManagerFactory::GetInstance();
+      concurrency::TransactionManagerFactory::GetInstance();
 
   auto current_txn = executor_context_->GetTransaction();
 
@@ -179,56 +178,59 @@
 
     size_t chain_length = 0;
 
-    // the following code traverses the version chain until a certain visible version is found.
+    // the following code traverses the version chain until a certain visible
+    // version is found.
     // we should always find a visible version from a version chain.
     while (true) {
       ++chain_length;
 
-      auto visibility = transaction_manager.IsVisible(current_txn, tile_group_header, tuple_location.offset);
+      auto visibility = transaction_manager.IsVisible(
+          current_txn, tile_group_header, tuple_location.offset);
 
       // if the tuple is deleted
       if (visibility == VISIBILITY_DELETED) {
-        LOG_TRACE("encounter deleted tuple: %u, %u", tuple_location.block, tuple_location.offset);
+        LOG_TRACE("encounter deleted tuple: %u, %u", tuple_location.block,
+                  tuple_location.offset);
         break;
       }
       // if the tuple is visible.
       else if (visibility == VISIBILITY_OK) {
         LOG_TRACE("perform read: %u, %u", tuple_location.block,
-                 tuple_location.offset);
+                  tuple_location.offset);
 
         // perform predicate evaluation.
         if (predicate_ == nullptr) {
           visible_tuples[tuple_location.block].push_back(tuple_location.offset);
 
-          auto res = transaction_manager.PerformRead(current_txn, tuple_location);
+          auto res =
+              transaction_manager.PerformRead(current_txn, tuple_location);
           if (!res) {
-            transaction_manager.SetTransactionResult(current_txn, RESULT_FAILURE);
+            transaction_manager.SetTransactionResult(current_txn,
+                                                     RESULT_FAILURE);
             return res;
           }
-          
+
         } else {
           expression::ContainerTuple<storage::TileGroup> tuple(
-<<<<<<< HEAD
               tile_group.get(), tuple_location.offset);
           LOG_TRACE("Logical tuple to be evaluate: %s",
                     tuple.GetInfo().c_str());
-=======
-            tile_group.get(), tuple_location.offset);
->>>>>>> 7501eee2
           auto eval =
               predicate_->Evaluate(&tuple, nullptr, executor_context_).IsTrue();
           LOG_TRACE("predicate evaluate result: %d", eval);
           // LOG_INFO("peek: %s",
           //         ValuePeeker::PeekDecimalString(tuple.GetValue(2)).c_str());
           if (eval == true) {
-            visible_tuples[tuple_location.block].push_back(tuple_location.offset);
-
-            auto res = transaction_manager.PerformRead(current_txn, tuple_location);
+            visible_tuples[tuple_location.block]
+                .push_back(tuple_location.offset);
+
+            auto res =
+                transaction_manager.PerformRead(current_txn, tuple_location);
             if (!res) {
-              transaction_manager.SetTransactionResult(current_txn, RESULT_FAILURE);
+              transaction_manager.SetTransactionResult(current_txn,
+                                                       RESULT_FAILURE);
               return res;
             }
-            
           }
         }
         break;
@@ -236,17 +238,24 @@
       // if the tuple is not visible.
       else {
         PL_ASSERT(visibility == VISIBILITY_INVISIBLE);
-        
+
         LOG_TRACE("Invisible read: %u, %u", tuple_location.block,
                   tuple_location.offset);
 
-        bool is_acquired = (tile_group_header->GetTransactionId(tuple_location.offset) == INITIAL_TXN_ID);
-        bool is_alive = (tile_group_header->GetEndCommitId(tuple_location.offset) <= current_txn->GetBeginCommitId());
+        bool is_acquired = (tile_group_header->GetTransactionId(
+                                tuple_location.offset) == INITIAL_TXN_ID);
+        bool is_alive =
+            (tile_group_header->GetEndCommitId(tuple_location.offset) <=
+             current_txn->GetBeginCommitId());
         if (is_acquired && is_alive) {
-          // See an invisible version that does not belong to any one in the version chain.
-          // this means that some other transactions have modified the version chain.
-          // Wire back because the current version is expired. have to search from scratch.
-          tuple_location = *(tile_group_header->GetIndirection(tuple_location.offset));
+          // See an invisible version that does not belong to any one in the
+          // version chain.
+          // this means that some other transactions have modified the version
+          // chain.
+          // Wire back because the current version is expired. have to search
+          // from scratch.
+          tuple_location =
+              *(tile_group_header->GetIndirection(tuple_location.offset));
           tile_group = manager.GetTileGroup(tuple_location.block);
           tile_group_header = tile_group.get()->GetHeader();
           chain_length = 0;
@@ -256,15 +265,15 @@
         ItemPointer old_item = tuple_location;
         tuple_location = tile_group_header->GetNextItemPointer(old_item.offset);
 
-
         // there must exist a visible version.
-        if(tuple_location.IsNull()) {
+        if (tuple_location.IsNull()) {
           if (chain_length == 1) {
             break;
           }
 
-          // in most cases, there should exist a visible version. 
-          // if we have traversed through the chain and still can not fulfill one of the above conditions,
+          // in most cases, there should exist a visible version.
+          // if we have traversed through the chain and still can not fulfill
+          // one of the above conditions,
           // then return result_failure.
           transaction_manager.SetTransactionResult(current_txn, RESULT_FAILURE);
           return false;
@@ -278,7 +287,6 @@
     }
     LOG_TRACE("Traverse length: %d\n", (int)chain_length);
   }
-
 
   // Construct a logical tile for each block
   for (auto tuples : visible_tuples) {
@@ -303,7 +311,6 @@
   return true;
 }
 
-
 bool IndexScanExecutor::ExecSecondaryIndexLookup() {
   LOG_TRACE("ExecSecondaryIndexLookup");
   PL_ASSERT(!done_);
@@ -318,16 +325,10 @@
   if (0 == key_column_ids_.size()) {
     index_->ScanAllKeys(tuple_location_ptrs);
   } else {
-<<<<<<< HEAD
-    index_->Scan(values_, key_column_ids_, expr_type_,
+    index_->Scan(values_, key_column_ids_, expr_types_,
                  SCAN_DIRECTION_TYPE_FORWARD, tuple_location_ptrs,
                  &node.GetIndexPredicate().GetConjunctionList()[0]);
-=======
-    index_->Scan(values_, key_column_ids_, expr_types_,
-                 SCAN_DIRECTION_TYPE_FORWARD, tuple_location_ptrs, &node.GetIndexPredicate().GetConjunctionList()[0]);
->>>>>>> 7501eee2
-  }
-
+  }
 
   if (tuple_location_ptrs.size() == 0) {
     LOG_TRACE("no tuple is retrieved from index.");
@@ -351,18 +352,22 @@
 
     size_t chain_length = 0;
 
-    // the following code traverses the version chain until a certain visible version is found.
+    // the following code traverses the version chain until a certain visible
+    // version is found.
     // we should always find a visible version from a version chain.
-    // different from primary key index lookup, we have to compare the secondary key to
+    // different from primary key index lookup, we have to compare the secondary
+    // key to
     // guarantee the correctness of the result.
     while (true) {
       ++chain_length;
 
-      auto visibility = transaction_manager.IsVisible(current_txn, tile_group_header, tuple_location.offset);
+      auto visibility = transaction_manager.IsVisible(
+          current_txn, tile_group_header, tuple_location.offset);
 
       // if the tuple is deleted
       if (visibility == VISIBILITY_DELETED) {
-        LOG_TRACE("encounter deleted tuple: %u, %u", tuple_location.block, tuple_location.offset);
+        LOG_TRACE("encounter deleted tuple: %u, %u", tuple_location.block,
+                  tuple_location.offset);
         break;
       }
       // if the tuple is visible.
@@ -373,20 +378,22 @@
         // Further check if the version has the secondary key
         storage::Tuple key_tuple(index_->GetKeySchema(), true);
         expression::ContainerTuple<storage::TileGroup> candidate_tuple(
-          tile_group.get(), tuple_location.offset
-        );
+            tile_group.get(), tuple_location.offset);
         // Construct the key tuple
         auto &indexed_columns = index_->GetKeySchema()->GetIndexedColumns();
 
         oid_t this_col_itr = 0;
         for (auto col : indexed_columns) {
-          key_tuple.SetValue(this_col_itr, candidate_tuple.GetValue(col), index_->GetPool());
+          key_tuple.SetValue(this_col_itr, candidate_tuple.GetValue(col),
+                             index_->GetPool());
           this_col_itr++;
         }
 
         // Compare the key tuple and the key
-        if (index_->Compare(key_tuple, key_column_ids_, expr_types_, values_) == false) {
-          LOG_TRACE("Secondary key mismatch: %u, %u\n", tuple_location.block, tuple_location.offset);
+        if (index_->Compare(key_tuple, key_column_ids_, expr_types_, values_) ==
+            false) {
+          LOG_TRACE("Secondary key mismatch: %u, %u\n", tuple_location.block,
+                    tuple_location.offset);
           break;
         }
 
@@ -394,23 +401,28 @@
         if (predicate_ == nullptr) {
           visible_tuples[tuple_location.block].push_back(tuple_location.offset);
 
-          auto res = transaction_manager.PerformRead(current_txn, tuple_location);
+          auto res =
+              transaction_manager.PerformRead(current_txn, tuple_location);
           if (!res) {
-            transaction_manager.SetTransactionResult(current_txn, RESULT_FAILURE);
+            transaction_manager.SetTransactionResult(current_txn,
+                                                     RESULT_FAILURE);
             return res;
           }
-          
+
         } else {
           expression::ContainerTuple<storage::TileGroup> tuple(
-            tile_group.get(), tuple_location.offset);
+              tile_group.get(), tuple_location.offset);
           auto eval =
-            predicate_->Evaluate(&tuple, nullptr, executor_context_).IsTrue();
+              predicate_->Evaluate(&tuple, nullptr, executor_context_).IsTrue();
           if (eval == true) {
-            visible_tuples[tuple_location.block].push_back(tuple_location.offset);
-
-            auto res = transaction_manager.PerformRead(current_txn, tuple_location);
+            visible_tuples[tuple_location.block]
+                .push_back(tuple_location.offset);
+
+            auto res =
+                transaction_manager.PerformRead(current_txn, tuple_location);
             if (!res) {
-              transaction_manager.SetTransactionResult(current_txn, RESULT_FAILURE);
+              transaction_manager.SetTransactionResult(current_txn,
+                                                       RESULT_FAILURE);
               return res;
             }
           }
@@ -420,17 +432,24 @@
       // if the tuple is not visible.
       else {
         PL_ASSERT(visibility == VISIBILITY_INVISIBLE);
-        
+
         LOG_TRACE("Invisible read: %u, %u", tuple_location.block,
                   tuple_location.offset);
 
-        bool is_acquired = (tile_group_header->GetTransactionId(tuple_location.offset) == INITIAL_TXN_ID);
-        bool is_alive = (tile_group_header->GetEndCommitId(tuple_location.offset) <= current_txn->GetBeginCommitId());
+        bool is_acquired = (tile_group_header->GetTransactionId(
+                                tuple_location.offset) == INITIAL_TXN_ID);
+        bool is_alive =
+            (tile_group_header->GetEndCommitId(tuple_location.offset) <=
+             current_txn->GetBeginCommitId());
         if (is_acquired && is_alive) {
-          // See an invisible version that does not belong to any one in the version chain.
-          // this means that some other transactions have modified the version chain.
-          // Wire back because the current version is expired. have to search from scratch.
-          tuple_location = *(tile_group_header->GetIndirection(tuple_location.offset));
+          // See an invisible version that does not belong to any one in the
+          // version chain.
+          // this means that some other transactions have modified the version
+          // chain.
+          // Wire back because the current version is expired. have to search
+          // from scratch.
+          tuple_location =
+              *(tile_group_header->GetIndirection(tuple_location.offset));
           tile_group = manager.GetTileGroup(tuple_location.block);
           tile_group_header = tile_group.get()->GetHeader();
           chain_length = 0;
@@ -440,9 +459,9 @@
         ItemPointer old_item = tuple_location;
         tuple_location = tile_group_header->GetNextItemPointer(old_item.offset);
 
-
-        if(tuple_location.IsNull()) {
-          // For an index scan on a version chain, the result should be one of the following:
+        if (tuple_location.IsNull()) {
+          // For an index scan on a version chain, the result should be one of
+          // the following:
           //    (1) find a visible version
           //    (2) find a deleted version
           //    (3) find an aborted version with chain length equal to one
@@ -450,8 +469,9 @@
             break;
           }
 
-          // in most cases, there should exist a visible version. 
-          // if we have traversed through the chain and still can not fulfill one of the above conditions,
+          // in most cases, there should exist a visible version.
+          // if we have traversed through the chain and still can not fulfill
+          // one of the above conditions,
           // then return result_failure.
           transaction_manager.SetTransactionResult(current_txn, RESULT_FAILURE);
           return false;
@@ -460,7 +480,7 @@
         // search for next version.
         tile_group = manager.GetTileGroup(tuple_location.block);
         tile_group_header = tile_group.get()->GetHeader();
-      } 
+      }
     }
     LOG_TRACE("Traverse length: %d\n", (int)chain_length);
   }
@@ -488,6 +508,5 @@
   return true;
 }
 
-
 }  // namespace executor
 }  // namespace peloton