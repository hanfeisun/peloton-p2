--- conflicted
+++ resolved
@@ -34,13 +34,8 @@
 catalog::Schema *key_schema = nullptr;
 catalog::Schema *tuple_schema = nullptr;
 
-<<<<<<< HEAD
 
 std::shared_ptr<ItemPointer> item(new ItemPointer(120, 5));
-=======
-ItemPointer item0(120, 5);
-ItemPointer item1(120, 7);
->>>>>>> 0654e54b
 
 index::Index *BuildIndex(const bool unique_keys, const IndexType index_type) {
   // Build tuple and key schema
